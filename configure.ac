--- conflicted
+++ resolved
@@ -1,8 +1,7 @@
 AC_PREREQ([2.69])
 define(_CLIENT_VERSION_MAJOR, 0)
 define(_CLIENT_VERSION_MINOR, 20)
-<<<<<<< HEAD
-define(_CLIENT_VERSION_REVISION, 1)
+define(_CLIENT_VERSION_REVISION, 2)
 define(_CLIENT_VERSION_BUILD, 0)
 define(_CLIENT_VERSION_RC, 0)
 define(_CLIENT_VERSION_IS_RELEASE, true)
@@ -15,34 +14,16 @@
 define(_COPYRIGHT_HOLDERS,[The %s developers])
 define(_COPYRIGHT_HOLDERS_SUBSTITUTION,[[Peercoin]])
 AC_INIT([Peercoin],m4_join([.], _PEERCOIN_VERSION_MAJOR._PEERCOIN_VERSION_MINOR._PEERCOIN_VERSION_REVISION, m4_if(_PEERCOIN_VERSION_BUILD, [0], [], _PEERCOIN_VERSION_BUILD))m4_if(_PEERCOIN_VERSION_RC, [0], [], [rc]_PEERCOIN_VERSION_RC),[https://github.com/peercoin/peercoin/issues],[peercoin],[https://peercoin.net/])
-=======
-define(_CLIENT_VERSION_REVISION, 2)
-define(_CLIENT_VERSION_BUILD, 0)
-define(_CLIENT_VERSION_RC, 1)
-define(_CLIENT_VERSION_IS_RELEASE, true)
-define(_COPYRIGHT_YEAR, 2020)
-define(_COPYRIGHT_HOLDERS,[The %s developers])
-define(_COPYRIGHT_HOLDERS_SUBSTITUTION,[[Bitcoin Core]])
-AC_INIT([Bitcoin Core],m4_join([.], _CLIENT_VERSION_MAJOR, _CLIENT_VERSION_MINOR, _CLIENT_VERSION_REVISION, m4_if(_CLIENT_VERSION_BUILD, [0], [], _CLIENT_VERSION_BUILD))m4_if(_CLIENT_VERSION_RC, [0], [], [rc]_CLIENT_VERSION_RC),[https://github.com/bitcoin/bitcoin/issues],[bitcoin],[https://bitcoincore.org/])
->>>>>>> 56311988
 AC_CONFIG_SRCDIR([src/validation.cpp])
 AC_CONFIG_HEADERS([src/config/bitcoin-config.h])
 AC_CONFIG_AUX_DIR([build-aux])
 AC_CONFIG_MACRO_DIR([build-aux/m4])
 
-<<<<<<< HEAD
 BITCOIN_DAEMON_NAME=peercoind
 BITCOIN_GUI_NAME=peercoin-qt
 BITCOIN_CLI_NAME=peercoin-cli
 BITCOIN_TX_NAME=peercoin-tx
 BITCOIN_WALLET_TOOL_NAME=peercoin-wallet
-=======
-BITCOIN_DAEMON_NAME=bitcoind
-BITCOIN_GUI_NAME=bitcoin-qt
-BITCOIN_CLI_NAME=bitcoin-cli
-BITCOIN_TX_NAME=bitcoin-tx
-BITCOIN_WALLET_TOOL_NAME=bitcoin-wallet
->>>>>>> 56311988
 
 dnl Unless the user specified ARFLAGS, force it to be cr
 AC_ARG_VAR(ARFLAGS, [Flags for the archiver, defaults to <cr> if not set])
@@ -130,7 +111,6 @@
 
 AC_ARG_VAR(PYTHONPATH, Augments the default search path for python module files)
 
-<<<<<<< HEAD
 # Enable sync checkpoints
 AC_ARG_ENABLE([checkpoints],
   [AS_HELP_STRING([--disable-checkpoints],
@@ -138,8 +118,6 @@
   [enable_checkpoints=$enableval],
   [enable_checkpoints=yes])
 
-=======
->>>>>>> 56311988
 AC_ARG_ENABLE([wallet],
   [AS_HELP_STRING([--disable-wallet],
   [disable wallet (enabled by default)])],
@@ -477,6 +455,38 @@
 )
 CXXFLAGS="$TEMP_CXXFLAGS"
 
+TEMP_CXXFLAGS="$CXXFLAGS"
+CXXFLAGS="$CXXFLAGS $AVX2_CXXFLAGS"
+AC_MSG_CHECKING(for AVX2 intrinsics)
+AC_COMPILE_IFELSE([AC_LANG_PROGRAM([[
+    #include <stdint.h>
+    #include <immintrin.h>
+  ]],[[
+    __m256i l = _mm256_set1_epi32(0);
+    return _mm256_extract_epi32(l, 7);
+  ]])],
+ [ AC_MSG_RESULT(yes); enable_avx2=yes; AC_DEFINE(ENABLE_AVX2, 1, [Define this symbol to build code that uses AVX2 intrinsics]) ],
+ [ AC_MSG_RESULT(no)]
+)
+CXXFLAGS="$TEMP_CXXFLAGS"
+
+TEMP_CXXFLAGS="$CXXFLAGS"
+CXXFLAGS="$CXXFLAGS $SHANI_CXXFLAGS"
+AC_MSG_CHECKING(for SHA-NI intrinsics)
+AC_COMPILE_IFELSE([AC_LANG_PROGRAM([[
+    #include <stdint.h>
+    #include <immintrin.h>
+  ]],[[
+    __m128i i = _mm_set1_epi32(0);
+    __m128i j = _mm_set1_epi32(1);
+    __m128i k = _mm_set1_epi32(2);
+    return _mm_extract_epi32(_mm_sha256rnds2_epu32(i, i, k), 0);
+  ]])],
+ [ AC_MSG_RESULT(yes); enable_shani=yes; AC_DEFINE(ENABLE_SHANI, 1, [Define this symbol to build code that uses SHA-NI intrinsics]) ],
+ [ AC_MSG_RESULT(no)]
+)
+CXXFLAGS="$TEMP_CXXFLAGS"
+
 # ARM
 AX_CHECK_COMPILE_FLAG([-march=armv8-a+crc+crypto],[[ARM_CRC_CXXFLAGS="-march=armv8-a+crc+crypto"]],,[[$CXXFLAG_WERROR]])
 
@@ -599,7 +609,6 @@
          dnl It's safe to add these paths even if the functionality is disabled by
          dnl the user (--without-wallet or --without-gui for example).
 
-<<<<<<< HEAD
          openssl_prefix=`$BREW --prefix openssl 2>/dev/null`
          bdb_prefix=$($BREW --prefix berkeley-db4 2>/dev/null)
          qt5_prefix=$($BREW --prefix qt5 2>/dev/null)
@@ -607,10 +616,6 @@
            PKG_CONFIG_PATH="$openssl_prefix/lib/pkgconfig:$PKG_CONFIG_PATH"
            export PKG_CONFIG_PATH
          fi
-=======
-         bdb_prefix=$($BREW --prefix berkeley-db4 2>/dev/null)
-         qt5_prefix=$($BREW --prefix qt5 2>/dev/null)
->>>>>>> 56311988
          if test x$bdb_prefix != x; then
            CPPFLAGS="$CPPFLAGS -I$bdb_prefix/include"
            LIBS="$LIBS -L$bdb_prefix/lib"
@@ -1305,11 +1310,8 @@
   m4_ifdef(
     [PKG_CHECK_MODULES],
     [
-<<<<<<< HEAD
       PKG_CHECK_MODULES([SSL], [libssl],, [AC_MSG_ERROR(openssl not found.)])
       PKG_CHECK_MODULES([CRYPTO], [libcrypto],,[AC_MSG_ERROR(libcrypto not found.)])
-=======
->>>>>>> 56311988
       if test x$use_qr != xno; then
         BITCOIN_QT_CHECK([PKG_CHECK_MODULES([QR], [libqrencode], [have_qrencode=yes], [have_qrencode=no])])
       fi
@@ -1332,6 +1334,11 @@
     ]
   )
 else
+  AC_CHECK_HEADER([openssl/crypto.h],,AC_MSG_ERROR(libcrypto headers missing))
+  AC_CHECK_LIB([crypto],      [main],CRYPTO_LIBS=-lcrypto, AC_MSG_ERROR(libcrypto missing))
+
+  AC_CHECK_HEADER([openssl/ssl.h],, AC_MSG_ERROR(libssl headers missing),)
+  AC_CHECK_LIB([ssl],         [main],SSL_LIBS=-lssl, AC_MSG_ERROR(libssl missing))
 
   if test x$build_bitcoin_cli$build_bitcoind$bitcoin_enable_qt$use_tests$use_bench != xnonononono; then
     AC_CHECK_HEADER([event2/event.h],, AC_MSG_ERROR(libevent headers missing),)
@@ -1653,6 +1660,8 @@
 AC_SUBST(TESTDEFS)
 AC_SUBST(MINIUPNPC_CPPFLAGS)
 AC_SUBST(MINIUPNPC_LIBS)
+AC_SUBST(CRYPTO_LIBS)
+AC_SUBST(SSL_LIBS)
 AC_SUBST(EVENT_LIBS)
 AC_SUBST(EVENT_PTHREADS_LIBS)
 AC_SUBST(ZMQ_LIBS)
