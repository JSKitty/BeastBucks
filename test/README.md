--- conflicted
+++ resolved
@@ -6,17 +6,10 @@
 This directory contains the following sets of tests:
 
 - [functional](/test/functional) which test the functionality of
-<<<<<<< HEAD
 peercoind and bitcoin-qt by interacting with them through the RPC and P2P
 interfaces.
 - [util](/test/util) which tests the peercoin utilities, currently only
 peercoin-tx.
-=======
-bitcoind and bitcoin-qt by interacting with them through the RPC and P2P
-interfaces.
-- [util](/test/util) which tests the bitcoin utilities, currently only
-bitcoin-tx.
->>>>>>> 56311988
 - [lint](/test/lint/) which perform various static analysis checks.
 
 The util tests are run as part of `make check` target. The functional
@@ -41,21 +34,13 @@
 Individual tests can be run by directly calling the test script, e.g.:
 
 ```
-<<<<<<< HEAD
 test/functional/rpc_signrawtransaction.py
-=======
-test/functional/feature_rbf.py
->>>>>>> 56311988
 ```
 
 or can be run through the test_runner harness, eg:
 
 ```
-<<<<<<< HEAD
 test/functional/test_runner.py rpc_signrawtransaction.py
-=======
-test/functional/test_runner.py feature_rbf.py
->>>>>>> 56311988
 ```
 
 You can run any combination (incl. duplicates) of tests by calling:
@@ -117,11 +102,7 @@
 where no other peercoind processes are running.
 
 On linux, the test framework will warn if there is another
-<<<<<<< HEAD
 peercoind process running when the tests are started.
-=======
-bitcoind process running when the tests are started.
->>>>>>> 56311988
 
 If there are zombie peercoind processes after test failure, you can kill them
 by running the following commands. **Note that these commands will kill all
@@ -150,11 +131,7 @@
 
 ```bash
 rm -rf test/cache
-<<<<<<< HEAD
 killall peercoind
-=======
-killall bitcoind
->>>>>>> 56311988
 ```
 
 ##### Test logging
@@ -169,11 +146,7 @@
 - when run directly, *all* logs are written to `test_framework.log` and INFO
   level and above are output to the console.
 - when run by [our CI (Continuous Integration)](/ci/README.md), no logs are output to the console. However, if a test
-<<<<<<< HEAD
   fails, the `test_framework.log` and peercoind `debug.log`s will all be dumped
-=======
-  fails, the `test_framework.log` and bitcoind `debug.log`s will all be dumped
->>>>>>> 56311988
   to the console to help troubleshooting.
 
 These log files can be located under the test data directory (which is always
@@ -238,7 +211,6 @@
 ```
 
 Use the path to find the pid file in the temp folder:
-<<<<<<< HEAD
 
 ```bash
 cat /tmp/user/1000/testo9vsdjo3/node1/regtest/peercoind.pid
@@ -247,18 +219,12 @@
 Then you can use the pid to start `gdb`:
 
 ```bash
+```
+
+Then you can use the pid to start `gdb`:
+
+```bash
 gdb /home/example/peercoind <pid>
-=======
-
-```bash
-cat /tmp/user/1000/testo9vsdjo3/node1/regtest/bitcoind.pid
-```
-
-Then you can use the pid to start `gdb`:
-
-```bash
-gdb /home/example/bitcoind <pid>
->>>>>>> 56311988
 ```
 
 Note: gdb attach step may require ptrace_scope to be modified, or `sudo` preceding the `gdb`.
