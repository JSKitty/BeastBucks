// Copyright (c) 2009-2010 Satoshi Nakamoto
// Copyright (c) 2009-2017 The Bitcoin Core developers
// Distributed under the MIT software license, see the accompanying
// file COPYING or http://www.opensource.org/licenses/mit-license.php.

#include <netbase.h>

#include <hash.h>
#include <sync.h>
#include <uint256.h>
#include <random.h>
#include <util.h>
#include <utilstrencodings.h>

#include <atomic>

#ifndef WIN32
#include <fcntl.h>
#endif

#include <boost/algorithm/string/case_conv.hpp> // for to_lower()
#include <boost/algorithm/string/predicate.hpp> // for startswith() and endswith()

#if !defined(HAVE_MSG_NOSIGNAL)
#define MSG_NOSIGNAL 0
#endif
<<<<<<< HEAD

using namespace std;
=======
>>>>>>> dac5d68f

// Settings
static proxyType proxyInfo[NET_MAX];
static proxyType nameProxy;
static CCriticalSection cs_proxyInfos;
int nConnectTimeout = DEFAULT_CONNECT_TIMEOUT;
bool fNameLookup = DEFAULT_NAME_LOOKUP;

// Need ample time for negotiation for very slow proxies such as Tor (milliseconds)
static const int SOCKS5_RECV_TIMEOUT = 20 * 1000;
static std::atomic<bool> interruptSocks5Recv(false);

enum Network ParseNetwork(std::string net) {
    boost::to_lower(net);
    if (net == "ipv4") return NET_IPV4;
    if (net == "ipv6") return NET_IPV6;
    if (net == "tor" || net == "onion")  return NET_TOR;
    return NET_UNROUTABLE;
}

std::string GetNetworkName(enum Network net) {
    switch(net)
    {
    case NET_IPV4: return "ipv4";
    case NET_IPV6: return "ipv6";
    case NET_TOR: return "onion";
    default: return "";
    }
}

bool static LookupIntern(const char *pszName, std::vector<CNetAddr>& vIP, unsigned int nMaxSolutions, bool fAllowLookup)
{
    vIP.clear();

    {
        CNetAddr addr;
        if (addr.SetSpecial(std::string(pszName))) {
            vIP.push_back(addr);
            return true;
        }
    }

    struct addrinfo aiHint;
    memset(&aiHint, 0, sizeof(struct addrinfo));

    aiHint.ai_socktype = SOCK_STREAM;
    aiHint.ai_protocol = IPPROTO_TCP;
    aiHint.ai_family = AF_UNSPEC;
#ifdef WIN32
    aiHint.ai_flags = fAllowLookup ? 0 : AI_NUMERICHOST;
#else
    aiHint.ai_flags = fAllowLookup ? AI_ADDRCONFIG : AI_NUMERICHOST;
#endif
    struct addrinfo *aiRes = nullptr;
    int nErr = getaddrinfo(pszName, nullptr, &aiHint, &aiRes);
    if (nErr)
        return false;

    struct addrinfo *aiTrav = aiRes;
    while (aiTrav != nullptr && (nMaxSolutions == 0 || vIP.size() < nMaxSolutions))
    {
        CNetAddr resolved;
        if (aiTrav->ai_family == AF_INET)
        {
            assert(aiTrav->ai_addrlen >= sizeof(sockaddr_in));
            resolved = CNetAddr(((struct sockaddr_in*)(aiTrav->ai_addr))->sin_addr);
        }

        if (aiTrav->ai_family == AF_INET6)
        {
            assert(aiTrav->ai_addrlen >= sizeof(sockaddr_in6));
            struct sockaddr_in6* s6 = (struct sockaddr_in6*) aiTrav->ai_addr;
            resolved = CNetAddr(s6->sin6_addr, s6->sin6_scope_id);
        }
        /* Never allow resolving to an internal address. Consider any such result invalid */
        if (!resolved.IsInternal()) {
            vIP.push_back(resolved);
        }

        aiTrav = aiTrav->ai_next;
    }

    freeaddrinfo(aiRes);

    return (vIP.size() > 0);
}

bool LookupHost(const char *pszName, std::vector<CNetAddr>& vIP, unsigned int nMaxSolutions, bool fAllowLookup)
{
    std::string strHost(pszName);
    if (strHost.empty())
        return false;
    if (boost::algorithm::starts_with(strHost, "[") && boost::algorithm::ends_with(strHost, "]"))
    {
        strHost = strHost.substr(1, strHost.size() - 2);
    }

    return LookupIntern(strHost.c_str(), vIP, nMaxSolutions, fAllowLookup);
}

bool LookupHost(const char *pszName, CNetAddr& addr, bool fAllowLookup)
{
    std::vector<CNetAddr> vIP;
    LookupHost(pszName, vIP, 1, fAllowLookup);
    if(vIP.empty())
        return false;
    addr = vIP.front();
    return true;
}

bool Lookup(const char *pszName, std::vector<CService>& vAddr, int portDefault, bool fAllowLookup, unsigned int nMaxSolutions)
{
    if (pszName[0] == 0)
        return false;
    int port = portDefault;
    std::string hostname = "";
    SplitHostPort(std::string(pszName), port, hostname);

    std::vector<CNetAddr> vIP;
    bool fRet = LookupIntern(hostname.c_str(), vIP, nMaxSolutions, fAllowLookup);
    if (!fRet)
        return false;
    vAddr.resize(vIP.size());
    for (unsigned int i = 0; i < vIP.size(); i++)
        vAddr[i] = CService(vIP[i], port);
    return true;
}

bool Lookup(const char *pszName, CService& addr, int portDefault, bool fAllowLookup)
{
    std::vector<CService> vService;
    bool fRet = Lookup(pszName, vService, portDefault, fAllowLookup, 1);
    if (!fRet)
        return false;
    addr = vService[0];
    return true;
}

CService LookupNumeric(const char *pszName, int portDefault)
{
    CService addr;
    // "1.2:345" will fail to resolve the ip, but will still set the port.
    // If the ip fails to resolve, re-init the result.
    if(!Lookup(pszName, addr, portDefault, false))
        addr = CService();
    return addr;
}

struct timeval MillisToTimeval(int64_t nTimeout)
{
    struct timeval timeout;
    timeout.tv_sec  = nTimeout / 1000;
    timeout.tv_usec = (nTimeout % 1000) * 1000;
    return timeout;
}

/** SOCKS version */
enum SOCKSVersion: uint8_t {
    SOCKS4 = 0x04,
    SOCKS5 = 0x05
};

/** Values defined for METHOD in RFC1928 */
enum SOCKS5Method: uint8_t {
    NOAUTH = 0x00,        //! No authentication required
    GSSAPI = 0x01,        //! GSSAPI
    USER_PASS = 0x02,     //! Username/password
    NO_ACCEPTABLE = 0xff, //! No acceptable methods
};

/** Values defined for CMD in RFC1928 */
enum SOCKS5Command: uint8_t {
    CONNECT = 0x01,
    BIND = 0x02,
    UDP_ASSOCIATE = 0x03
};

/** Values defined for REP in RFC1928 */
enum SOCKS5Reply: uint8_t {
    SUCCEEDED = 0x00,        //! Succeeded
    GENFAILURE = 0x01,       //! General failure
    NOTALLOWED = 0x02,       //! Connection not allowed by ruleset
    NETUNREACHABLE = 0x03,   //! Network unreachable
    HOSTUNREACHABLE = 0x04,  //! Network unreachable
    CONNREFUSED = 0x05,      //! Connection refused
    TTLEXPIRED = 0x06,       //! TTL expired
    CMDUNSUPPORTED = 0x07,   //! Command not supported
    ATYPEUNSUPPORTED = 0x08, //! Address type not supported
};

/** Values defined for ATYPE in RFC1928 */
enum SOCKS5Atyp: uint8_t {
    IPV4 = 0x01,
    DOMAINNAME = 0x03,
    IPV6 = 0x04,
};

/** Status codes that can be returned by InterruptibleRecv */
enum class IntrRecvError {
    OK,
    Timeout,
    Disconnected,
    NetworkError,
    Interrupted
};

/**
 * Read bytes from socket. This will either read the full number of bytes requested
 * or return False on error or timeout.
 * This function can be interrupted by calling InterruptSocks5()
 *
 * @param data Buffer to receive into
 * @param len  Length of data to receive
 * @param timeout  Timeout in milliseconds for receive operation
 *
 * @note This function requires that hSocket is in non-blocking mode.
 */
static IntrRecvError InterruptibleRecv(uint8_t* data, size_t len, int timeout, const SOCKET& hSocket)
{
    int64_t curTime = GetTimeMillis();
    int64_t endTime = curTime + timeout;
    // Maximum time to wait in one select call. It will take up until this time (in millis)
    // to break off in case of an interruption.
    const int64_t maxWait = 1000;
    while (len > 0 && curTime < endTime) {
        ssize_t ret = recv(hSocket, (char*)data, len, 0); // Optimistically try the recv first
        if (ret > 0) {
            len -= ret;
            data += ret;
        } else if (ret == 0) { // Unexpected disconnection
            return IntrRecvError::Disconnected;
        } else { // Other error or blocking
            int nErr = WSAGetLastError();
            if (nErr == WSAEINPROGRESS || nErr == WSAEWOULDBLOCK || nErr == WSAEINVAL) {
                if (!IsSelectableSocket(hSocket)) {
                    return IntrRecvError::NetworkError;
                }
                struct timeval tval = MillisToTimeval(std::min(endTime - curTime, maxWait));
                fd_set fdset;
                FD_ZERO(&fdset);
                FD_SET(hSocket, &fdset);
                int nRet = select(hSocket + 1, &fdset, nullptr, nullptr, &tval);
                if (nRet == SOCKET_ERROR) {
                    return IntrRecvError::NetworkError;
                }
            } else {
                return IntrRecvError::NetworkError;
            }
        }
        if (interruptSocks5Recv)
            return IntrRecvError::Interrupted;
        curTime = GetTimeMillis();
    }
    return len == 0 ? IntrRecvError::OK : IntrRecvError::Timeout;
}

/** Credentials for proxy authentication */
struct ProxyCredentials
{
    std::string username;
    std::string password;
};

/** Convert SOCKS5 reply to an error message */
std::string Socks5ErrorString(uint8_t err)
{
    switch(err) {
        case SOCKS5Reply::GENFAILURE:
            return "general failure";
        case SOCKS5Reply::NOTALLOWED:
            return "connection not allowed";
        case SOCKS5Reply::NETUNREACHABLE:
            return "network unreachable";
        case SOCKS5Reply::HOSTUNREACHABLE:
            return "host unreachable";
        case SOCKS5Reply::CONNREFUSED:
            return "connection refused";
        case SOCKS5Reply::TTLEXPIRED:
            return "TTL expired";
        case SOCKS5Reply::CMDUNSUPPORTED:
            return "protocol error";
        case SOCKS5Reply::ATYPEUNSUPPORTED:
            return "address type not supported";
        default:
            return "unknown";
    }
}

/** Connect using SOCKS5 (as described in RFC1928) */
static bool Socks5(const std::string& strDest, int port, const ProxyCredentials *auth, const SOCKET& hSocket)
{
    IntrRecvError recvr;
    LogPrint(BCLog::NET, "SOCKS5 connecting %s\n", strDest);
    if (strDest.size() > 255) {
        return error("Hostname too long");
    }
    // Accepted authentication methods
    std::vector<uint8_t> vSocks5Init;
    vSocks5Init.push_back(SOCKSVersion::SOCKS5);
    if (auth) {
        vSocks5Init.push_back(0x02); // Number of methods
        vSocks5Init.push_back(SOCKS5Method::NOAUTH);
        vSocks5Init.push_back(SOCKS5Method::USER_PASS);
    } else {
        vSocks5Init.push_back(0x01); // Number of methods
        vSocks5Init.push_back(SOCKS5Method::NOAUTH);
    }
    ssize_t ret = send(hSocket, (const char*)vSocks5Init.data(), vSocks5Init.size(), MSG_NOSIGNAL);
    if (ret != (ssize_t)vSocks5Init.size()) {
        return error("Error sending to proxy");
    }
    uint8_t pchRet1[2];
    if ((recvr = InterruptibleRecv(pchRet1, 2, SOCKS5_RECV_TIMEOUT, hSocket)) != IntrRecvError::OK) {
        LogPrintf("Socks5() connect to %s:%d failed: InterruptibleRecv() timeout or other failure\n", strDest, port);
        return false;
    }
    if (pchRet1[0] != SOCKSVersion::SOCKS5) {
        return error("Proxy failed to initialize");
    }
    if (pchRet1[1] == SOCKS5Method::USER_PASS && auth) {
        // Perform username/password authentication (as described in RFC1929)
        std::vector<uint8_t> vAuth;
        vAuth.push_back(0x01); // Current (and only) version of user/pass subnegotiation
        if (auth->username.size() > 255 || auth->password.size() > 255)
            return error("Proxy username or password too long");
        vAuth.push_back(auth->username.size());
        vAuth.insert(vAuth.end(), auth->username.begin(), auth->username.end());
        vAuth.push_back(auth->password.size());
        vAuth.insert(vAuth.end(), auth->password.begin(), auth->password.end());
        ret = send(hSocket, (const char*)vAuth.data(), vAuth.size(), MSG_NOSIGNAL);
        if (ret != (ssize_t)vAuth.size()) {
            return error("Error sending authentication to proxy");
        }
        LogPrint(BCLog::PROXY, "SOCKS5 sending proxy authentication %s:%s\n", auth->username, auth->password);
        uint8_t pchRetA[2];
        if ((recvr = InterruptibleRecv(pchRetA, 2, SOCKS5_RECV_TIMEOUT, hSocket)) != IntrRecvError::OK) {
            return error("Error reading proxy authentication response");
        }
        if (pchRetA[0] != 0x01 || pchRetA[1] != 0x00) {
            return error("Proxy authentication unsuccessful");
        }
    } else if (pchRet1[1] == SOCKS5Method::NOAUTH) {
        // Perform no authentication
    } else {
        return error("Proxy requested wrong authentication method %02x", pchRet1[1]);
    }
    std::vector<uint8_t> vSocks5;
    vSocks5.push_back(SOCKSVersion::SOCKS5); // VER protocol version
    vSocks5.push_back(SOCKS5Command::CONNECT); // CMD CONNECT
    vSocks5.push_back(0x00); // RSV Reserved must be 0
    vSocks5.push_back(SOCKS5Atyp::DOMAINNAME); // ATYP DOMAINNAME
    vSocks5.push_back(strDest.size()); // Length<=255 is checked at beginning of function
    vSocks5.insert(vSocks5.end(), strDest.begin(), strDest.end());
    vSocks5.push_back((port >> 8) & 0xFF);
    vSocks5.push_back((port >> 0) & 0xFF);
    ret = send(hSocket, (const char*)vSocks5.data(), vSocks5.size(), MSG_NOSIGNAL);
    if (ret != (ssize_t)vSocks5.size()) {
        return error("Error sending to proxy");
    }
    uint8_t pchRet2[4];
    if ((recvr = InterruptibleRecv(pchRet2, 4, SOCKS5_RECV_TIMEOUT, hSocket)) != IntrRecvError::OK) {
        if (recvr == IntrRecvError::Timeout) {
            /* If a timeout happens here, this effectively means we timed out while connecting
             * to the remote node. This is very common for Tor, so do not print an
             * error message. */
            return false;
        } else {
            return error("Error while reading proxy response");
        }
    }
    if (pchRet2[0] != SOCKSVersion::SOCKS5) {
        return error("Proxy failed to accept request");
    }
    if (pchRet2[1] != SOCKS5Reply::SUCCEEDED) {
        // Failures to connect to a peer that are not proxy errors
        LogPrintf("Socks5() connect to %s:%d failed: %s\n", strDest, port, Socks5ErrorString(pchRet2[1]));
        return false;
    }
    if (pchRet2[2] != 0x00) { // Reserved field must be 0
        return error("Error: malformed proxy response");
    }
    uint8_t pchRet3[256];
    switch (pchRet2[3])
    {
        case SOCKS5Atyp::IPV4: recvr = InterruptibleRecv(pchRet3, 4, SOCKS5_RECV_TIMEOUT, hSocket); break;
        case SOCKS5Atyp::IPV6: recvr = InterruptibleRecv(pchRet3, 16, SOCKS5_RECV_TIMEOUT, hSocket); break;
        case SOCKS5Atyp::DOMAINNAME:
        {
            recvr = InterruptibleRecv(pchRet3, 1, SOCKS5_RECV_TIMEOUT, hSocket);
            if (recvr != IntrRecvError::OK) {
                return error("Error reading from proxy");
            }
            int nRecv = pchRet3[0];
            recvr = InterruptibleRecv(pchRet3, nRecv, SOCKS5_RECV_TIMEOUT, hSocket);
            break;
        }
        default: return error("Error: malformed proxy response");
    }
    if (recvr != IntrRecvError::OK) {
        return error("Error reading from proxy");
    }
    if ((recvr = InterruptibleRecv(pchRet3, 2, SOCKS5_RECV_TIMEOUT, hSocket)) != IntrRecvError::OK) {
        return error("Error reading from proxy");
    }
    LogPrint(BCLog::NET, "SOCKS5 connected %s\n", strDest);
    return true;
}

SOCKET CreateSocket(const CService &addrConnect)
{
    struct sockaddr_storage sockaddr;
    socklen_t len = sizeof(sockaddr);
    if (!addrConnect.GetSockAddr((struct sockaddr*)&sockaddr, &len)) {
        LogPrintf("Cannot create socket for %s: unsupported network\n", addrConnect.ToString());
        return INVALID_SOCKET;
    }

    SOCKET hSocket = socket(((struct sockaddr*)&sockaddr)->sa_family, SOCK_STREAM, IPPROTO_TCP);
    if (hSocket == INVALID_SOCKET)
        return INVALID_SOCKET;

    if (!IsSelectableSocket(hSocket)) {
        CloseSocket(hSocket);
        LogPrintf("Cannot create connection: non-selectable socket created (fd >= FD_SETSIZE ?)\n");
        return INVALID_SOCKET;
    }

#ifdef SO_NOSIGPIPE
    int set = 1;
    // Different way of disabling SIGPIPE on BSD
    setsockopt(hSocket, SOL_SOCKET, SO_NOSIGPIPE, (void*)&set, sizeof(int));
#endif

    //Disable Nagle's algorithm
    SetSocketNoDelay(hSocket);

    // Set to non-blocking
    if (!SetSocketNonBlocking(hSocket, true)) {
        CloseSocket(hSocket);
        LogPrintf("ConnectSocketDirectly: Setting socket to non-blocking failed, error %s\n", NetworkErrorString(WSAGetLastError()));
    }
    return hSocket;
}

bool ConnectSocketDirectly(const CService &addrConnect, const SOCKET& hSocket, int nTimeout)
{
    struct sockaddr_storage sockaddr;
    socklen_t len = sizeof(sockaddr);
    if (hSocket == INVALID_SOCKET) {
        LogPrintf("Cannot connect to %s: invalid socket\n", addrConnect.ToString());
        return false;
    }
    if (!addrConnect.GetSockAddr((struct sockaddr*)&sockaddr, &len)) {
        LogPrintf("Cannot connect to %s: unsupported network\n", addrConnect.ToString());
        return false;
    }
    if (connect(hSocket, (struct sockaddr*)&sockaddr, len) == SOCKET_ERROR)
    {
        int nErr = WSAGetLastError();
        // WSAEINVAL is here because some legacy version of winsock uses it
        if (nErr == WSAEINPROGRESS || nErr == WSAEWOULDBLOCK || nErr == WSAEINVAL)
        {
            struct timeval timeout = MillisToTimeval(nTimeout);
            fd_set fdset;
            FD_ZERO(&fdset);
            FD_SET(hSocket, &fdset);
            int nRet = select(hSocket + 1, nullptr, &fdset, nullptr, &timeout);
            if (nRet == 0)
            {
                LogPrint(BCLog::NET, "connection to %s timeout\n", addrConnect.ToString());
                return false;
            }
            if (nRet == SOCKET_ERROR)
            {
                LogPrintf("select() for %s failed: %s\n", addrConnect.ToString(), NetworkErrorString(WSAGetLastError()));
                return false;
            }
            socklen_t nRetSize = sizeof(nRet);
#ifdef WIN32
            if (getsockopt(hSocket, SOL_SOCKET, SO_ERROR, (char*)(&nRet), &nRetSize) == SOCKET_ERROR)
#else
            if (getsockopt(hSocket, SOL_SOCKET, SO_ERROR, &nRet, &nRetSize) == SOCKET_ERROR)
#endif
            {
                LogPrintf("getsockopt() for %s failed: %s\n", addrConnect.ToString(), NetworkErrorString(WSAGetLastError()));
                return false;
            }
            if (nRet != 0)
            {
                LogPrintf("connect() to %s failed after select(): %s\n", addrConnect.ToString(), NetworkErrorString(nRet));
                return false;
            }
        }
#ifdef WIN32
        else if (WSAGetLastError() != WSAEISCONN)
#else
        else
#endif
        {
            LogPrintf("connect() to %s failed: %s\n", addrConnect.ToString(), NetworkErrorString(WSAGetLastError()));
            return false;
        }
    }
    return true;
}

bool SetProxy(enum Network net, const proxyType &addrProxy) {
    assert(net >= 0 && net < NET_MAX);
    if (!addrProxy.IsValid())
        return false;
    LOCK(cs_proxyInfos);
    proxyInfo[net] = addrProxy;
    return true;
}

bool GetProxy(enum Network net, proxyType &proxyInfoOut) {
    assert(net >= 0 && net < NET_MAX);
    LOCK(cs_proxyInfos);
    if (!proxyInfo[net].IsValid())
        return false;
    proxyInfoOut = proxyInfo[net];
    return true;
}

bool SetNameProxy(const proxyType &addrProxy) {
    if (!addrProxy.IsValid())
        return false;
    LOCK(cs_proxyInfos);
    nameProxy = addrProxy;
    return true;
}

bool GetNameProxy(proxyType &nameProxyOut) {
    LOCK(cs_proxyInfos);
    if(!nameProxy.IsValid())
        return false;
    nameProxyOut = nameProxy;
    return true;
}

bool HaveNameProxy() {
    LOCK(cs_proxyInfos);
    return nameProxy.IsValid();
}

bool IsProxy(const CNetAddr &addr) {
    LOCK(cs_proxyInfos);
    for (int i = 0; i < NET_MAX; i++) {
        if (addr == (CNetAddr)proxyInfo[i].proxy)
            return true;
    }
    return false;
}

bool ConnectThroughProxy(const proxyType &proxy, const std::string& strDest, int port, const SOCKET& hSocket, int nTimeout, bool *outProxyConnectionFailed)
{
    // first connect to proxy server
    if (!ConnectSocketDirectly(proxy.proxy, hSocket, nTimeout)) {
        if (outProxyConnectionFailed)
            *outProxyConnectionFailed = true;
        return false;
    }
    // do socks negotiation
    if (proxy.randomize_credentials) {
        ProxyCredentials random_auth;
        static std::atomic_int counter(0);
        random_auth.username = random_auth.password = strprintf("%i", counter++);
        if (!Socks5(strDest, (unsigned short)port, &random_auth, hSocket)) {
            return false;
        }
    } else {
        if (!Socks5(strDest, (unsigned short)port, 0, hSocket)) {
            return false;
        }
    }
    return true;
}
bool LookupSubNet(const char* pszName, CSubNet& ret)
{
    std::string strSubnet(pszName);
    size_t slash = strSubnet.find_last_of('/');
    std::vector<CNetAddr> vIP;

    std::string strAddress = strSubnet.substr(0, slash);
    if (LookupHost(strAddress.c_str(), vIP, 1, false))
    {
        CNetAddr network = vIP[0];
        if (slash != strSubnet.npos)
        {
            std::string strNetmask = strSubnet.substr(slash + 1);
            int32_t n;
            // IPv4 addresses start at offset 12, and first 12 bytes must match, so just offset n
            if (ParseInt32(strNetmask, &n)) { // If valid number, assume /24 syntax
                ret = CSubNet(network, n);
                return ret.IsValid();
            }
            else // If not a valid number, try full netmask syntax
            {
                // Never allow lookup for netmask
                if (LookupHost(strNetmask.c_str(), vIP, 1, false)) {
                    ret = CSubNet(network, vIP[0]);
                    return ret.IsValid();
                }
            }
        }
        else
        {
            ret = CSubNet(network);
            return ret.IsValid();
        }
    }
    return false;
}

#ifdef WIN32
std::string NetworkErrorString(int err)
{
    char buf[256];
    buf[0] = 0;
    if(FormatMessageA(FORMAT_MESSAGE_FROM_SYSTEM | FORMAT_MESSAGE_IGNORE_INSERTS | FORMAT_MESSAGE_MAX_WIDTH_MASK,
            nullptr, err, MAKELANGID(LANG_NEUTRAL, SUBLANG_DEFAULT),
            buf, sizeof(buf), nullptr))
    {
        return strprintf("%s (%d)", buf, err);
    }
<<<<<<< HEAD
    else if (IsTor())
    {
        nClass = NET_TOR;
        nStartByte = 6;
        nBits = 4;
    }
    // for he.net, use /36 groups
    else if (GetByte(15) == 0x20 && GetByte(14) == 0x01 && GetByte(13) == 0x04 && GetByte(12) == 0x70)
        nBits = 36;
    // for the rest of the IPv6 network, use /32 groups
=======
>>>>>>> dac5d68f
    else
    {
        return strprintf("Unknown error (%d)", err);
    }
}
#else
std::string NetworkErrorString(int err)
{
    char buf[256];
    buf[0] = 0;
    /* Too bad there are two incompatible implementations of the
     * thread-safe strerror. */
    const char *s;
#ifdef STRERROR_R_CHAR_P /* GNU variant can return a pointer outside the passed buffer */
    s = strerror_r(err, buf, sizeof(buf));
#else /* POSIX variant always returns message in buffer */
    s = buf;
    if (strerror_r(err, buf, sizeof(buf)))
        buf[0] = 0;
#endif
    return strprintf("%s (%d)", s, err);
}
#endif

bool CloseSocket(SOCKET& hSocket)
{
    if (hSocket == INVALID_SOCKET)
        return false;
#ifdef WIN32
    int ret = closesocket(hSocket);
#else
    int ret = close(hSocket);
#endif
    if (ret) {
        LogPrintf("Socket close failed: %d. Error: %s\n", hSocket, NetworkErrorString(WSAGetLastError()));
    }
    hSocket = INVALID_SOCKET;
    return ret != SOCKET_ERROR;
}

bool SetSocketNonBlocking(const SOCKET& hSocket, bool fNonBlocking)
{
    if (fNonBlocking) {
#ifdef WIN32
        u_long nOne = 1;
        if (ioctlsocket(hSocket, FIONBIO, &nOne) == SOCKET_ERROR) {
#else
        int fFlags = fcntl(hSocket, F_GETFL, 0);
        if (fcntl(hSocket, F_SETFL, fFlags | O_NONBLOCK) == SOCKET_ERROR) {
#endif
            return false;
        }
    } else {
#ifdef WIN32
        u_long nZero = 0;
        if (ioctlsocket(hSocket, FIONBIO, &nZero) == SOCKET_ERROR) {
#else
        int fFlags = fcntl(hSocket, F_GETFL, 0);
        if (fcntl(hSocket, F_SETFL, fFlags & ~O_NONBLOCK) == SOCKET_ERROR) {
#endif
            return false;
        }
    }

    return true;
}

bool SetSocketNoDelay(const SOCKET& hSocket)
{
    int set = 1;
    int rc = setsockopt(hSocket, IPPROTO_TCP, TCP_NODELAY, (const char*)&set, sizeof(int));
    return rc == 0;
}

void InterruptSocks5(bool interrupt)
{
    interruptSocks5Recv = interrupt;
}<|MERGE_RESOLUTION|>--- conflicted
+++ resolved
@@ -24,11 +24,6 @@
 #if !defined(HAVE_MSG_NOSIGNAL)
 #define MSG_NOSIGNAL 0
 #endif
-<<<<<<< HEAD
-
-using namespace std;
-=======
->>>>>>> dac5d68f
 
 // Settings
 static proxyType proxyInfo[NET_MAX];
@@ -654,19 +649,6 @@
     {
         return strprintf("%s (%d)", buf, err);
     }
-<<<<<<< HEAD
-    else if (IsTor())
-    {
-        nClass = NET_TOR;
-        nStartByte = 6;
-        nBits = 4;
-    }
-    // for he.net, use /36 groups
-    else if (GetByte(15) == 0x20 && GetByte(14) == 0x01 && GetByte(13) == 0x04 && GetByte(12) == 0x70)
-        nBits = 36;
-    // for the rest of the IPv6 network, use /32 groups
-=======
->>>>>>> dac5d68f
     else
     {
         return strprintf("Unknown error (%d)", err);
