// Copyright (c) 2009-2017 The Bitcoin Core developers
// Distributed under the MIT software license, see the accompanying
// file COPYING or http://www.opensource.org/licenses/mit-license.php.

#ifndef BITCOIN_NETBASE_H
#define BITCOIN_NETBASE_H

#if defined(HAVE_CONFIG_H)
<<<<<<< HEAD
#include "bitcoin-config.h"
#endif

#include <string>
#include <vector>

#include "serialize.h"
#include "compat.h"

extern int nConnectTimeout;

#ifdef WIN32
// In MSVC, this is defined as a macro, undefine it to prevent a compile and link error
#undef SetPort
=======
#include <config/bitcoin-config.h>
>>>>>>> dac5d68f
#endif

#include <compat.h>
#include <netaddress.h>
#include <serialize.h>

#include <stdint.h>
#include <string>
#include <vector>

extern int nConnectTimeout;
extern bool fNameLookup;

//! -timeout default
static const int DEFAULT_CONNECT_TIMEOUT = 5000;
//! -dns default
static const int DEFAULT_NAME_LOOKUP = true;

class proxyType
{
public:
    proxyType(): randomize_credentials(false) {}
    explicit proxyType(const CService &_proxy, bool _randomize_credentials=false): proxy(_proxy), randomize_credentials(_randomize_credentials) {}

    bool IsValid() const { return proxy.IsValid(); }

    CService proxy;
    bool randomize_credentials;
};

enum Network ParseNetwork(std::string net);
std::string GetNetworkName(enum Network net);
bool SetProxy(enum Network net, const proxyType &addrProxy);
bool GetProxy(enum Network net, proxyType &proxyInfoOut);
bool IsProxy(const CNetAddr &addr);
bool SetNameProxy(const proxyType &addrProxy);
bool HaveNameProxy();
bool GetNameProxy(proxyType &nameProxyOut);
bool LookupHost(const char *pszName, std::vector<CNetAddr>& vIP, unsigned int nMaxSolutions, bool fAllowLookup);
bool LookupHost(const char *pszName, CNetAddr& addr, bool fAllowLookup);
bool Lookup(const char *pszName, CService& addr, int portDefault, bool fAllowLookup);
bool Lookup(const char *pszName, std::vector<CService>& vAddr, int portDefault, bool fAllowLookup, unsigned int nMaxSolutions);
CService LookupNumeric(const char *pszName, int portDefault = 0);
bool LookupSubNet(const char *pszName, CSubNet& subnet);
SOCKET CreateSocket(const CService &addrConnect);
bool ConnectSocketDirectly(const CService &addrConnect, const SOCKET& hSocketRet, int nTimeout);
bool ConnectThroughProxy(const proxyType &proxy, const std::string& strDest, int port, const SOCKET& hSocketRet, int nTimeout, bool *outProxyConnectionFailed);
/** Return readable error string for a network error code */
std::string NetworkErrorString(int err);
/** Close socket and set hSocket to INVALID_SOCKET */
bool CloseSocket(SOCKET& hSocket);
/** Disable or enable blocking-mode for a socket */
bool SetSocketNonBlocking(const SOCKET& hSocket, bool fNonBlocking);
/** Set the TCP_NODELAY flag on a socket */
bool SetSocketNoDelay(const SOCKET& hSocket);
/**
 * Convert milliseconds to a struct timeval for e.g. select.
 */
struct timeval MillisToTimeval(int64_t nTimeout);
void InterruptSocks5(bool interrupt);

#endif // BITCOIN_NETBASE_H<|MERGE_RESOLUTION|>--- conflicted
+++ resolved
@@ -6,24 +6,7 @@
 #define BITCOIN_NETBASE_H
 
 #if defined(HAVE_CONFIG_H)
-<<<<<<< HEAD
-#include "bitcoin-config.h"
-#endif
-
-#include <string>
-#include <vector>
-
-#include "serialize.h"
-#include "compat.h"
-
-extern int nConnectTimeout;
-
-#ifdef WIN32
-// In MSVC, this is defined as a macro, undefine it to prevent a compile and link error
-#undef SetPort
-=======
 #include <config/bitcoin-config.h>
->>>>>>> dac5d68f
 #endif
 
 #include <compat.h>
