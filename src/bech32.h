// Copyright (c) 2017, 2021 Pieter Wuille
// Distributed under the MIT software license, see the accompanying
// file COPYING or http://www.opensource.org/licenses/mit-license.php.

// Bech32 and Bech32m are string encoding formats used in newer
// address types. The outputs consist of a human-readable part
// (alphanumeric), a separator character (1), and a base32 data
// section, the last 6 characters of which are a checksum. The
// module is namespaced under bech32 for historical reasons.
//
// For more information, see BIP 173 and BIP 350.

#ifndef BITCOIN_BECH32_H
#define BITCOIN_BECH32_H

#ifndef BITCOIN_BECH32_H
#define BITCOIN_BECH32_H

#include <stdint.h>
#include <string>
#include <vector>

namespace bech32
{

<<<<<<< HEAD
/** Encode a Bech32 string. If hrp contains uppercase characters, this will cause an assertion error. */
std::string Encode(const std::string& hrp, const std::vector<uint8_t>& values);
=======
enum class Encoding {
    INVALID, //!< Failed decoding

    BECH32,  //!< Bech32 encoding as defined in BIP173
    BECH32M, //!< Bech32m encoding as defined in BIP350
};

/** Encode a Bech32 or Bech32m string. If hrp contains uppercase characters, this will cause an
 *  assertion error. Encoding must be one of BECH32 or BECH32M. */
std::string Encode(Encoding encoding, const std::string& hrp, const std::vector<uint8_t>& values);

struct DecodeResult
{
    Encoding encoding;         //!< What encoding was detected in the result; Encoding::INVALID if failed.
    std::string hrp;           //!< The human readable part
    std::vector<uint8_t> data; //!< The payload (excluding checksum)

    DecodeResult() : encoding(Encoding::INVALID) {}
    DecodeResult(Encoding enc, std::string&& h, std::vector<uint8_t>&& d) : encoding(enc), hrp(std::move(h)), data(std::move(d)) {}
};

/** Decode a Bech32 or Bech32m string. */
DecodeResult Decode(const std::string& str);
>>>>>>> 56311988

} // namespace bech32

<<<<<<< HEAD
} // namespace bech32

=======
>>>>>>> 56311988
#endif // BITCOIN_BECH32_H<|MERGE_RESOLUTION|>--- conflicted
+++ resolved
@@ -13,9 +13,6 @@
 #ifndef BITCOIN_BECH32_H
 #define BITCOIN_BECH32_H
 
-#ifndef BITCOIN_BECH32_H
-#define BITCOIN_BECH32_H
-
 #include <stdint.h>
 #include <string>
 #include <vector>
@@ -23,10 +20,6 @@
 namespace bech32
 {
 
-<<<<<<< HEAD
-/** Encode a Bech32 string. If hrp contains uppercase characters, this will cause an assertion error. */
-std::string Encode(const std::string& hrp, const std::vector<uint8_t>& values);
-=======
 enum class Encoding {
     INVALID, //!< Failed decoding
 
@@ -50,13 +43,7 @@
 
 /** Decode a Bech32 or Bech32m string. */
 DecodeResult Decode(const std::string& str);
->>>>>>> 56311988
 
 } // namespace bech32
 
-<<<<<<< HEAD
-} // namespace bech32
-
-=======
->>>>>>> 56311988
 #endif // BITCOIN_BECH32_H