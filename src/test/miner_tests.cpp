// Copyright (c) 2011-2019 The Bitcoin Core developers
// Distributed under the MIT software license, see the accompanying
// file COPYING or http://www.opensource.org/licenses/mit-license.php.

#include <chainparams.h>
#include <coins.h>
#include <consensus/consensus.h>
#include <consensus/merkle.h>
#include <consensus/tx_verify.h>
#include <miner.h>
#include <policy/policy.h>
#include <script/standard.h>
#include <txmempool.h>
#include <uint256.h>
#include <util/strencodings.h>
#include <util/system.h>
#include <util/time.h>
#include <validation.h>

#include <test/util/setup_common.h>

#include <memory>

#include <boost/test/unit_test.hpp>

namespace miner_tests {
struct MinerTestingSetup : public TestingSetup {
    void TestPackageSelection(const CChainParams& chainparams, const CScript& scriptPubKey, const std::vector<CTransactionRef>& txFirst) EXCLUSIVE_LOCKS_REQUIRED(::cs_main, m_node.mempool->cs);
    bool TestSequenceLocks(const CTransaction& tx, int flags) EXCLUSIVE_LOCKS_REQUIRED(::cs_main, m_node.mempool->cs)
    {
        return CheckSequenceLocks(*m_node.mempool, tx, flags);
    }
    BlockAssembler AssemblerForTest(const CChainParams& params);
};
} // namespace miner_tests

BOOST_FIXTURE_TEST_SUITE(miner_tests, MinerTestingSetup)

// BOOST_CHECK_EXCEPTION predicates to check the specific validation error
class HasReason {
public:
    explicit HasReason(const std::string& reason) : m_reason(reason) {}
    bool operator() (const std::runtime_error& e) const {
        return std::string(e.what()).find(m_reason) != std::string::npos;
    };
private:
    const std::string m_reason;
};
<<<<<<< HEAD
=======

static CFeeRate blockMinFeeRate = CFeeRate(DEFAULT_BLOCK_MIN_TX_FEE);
>>>>>>> 56311988

BlockAssembler MinerTestingSetup::AssemblerForTest(const CChainParams& params)
{
    BlockAssembler::Options options;

    options.nBlockMaxWeight = MAX_BLOCK_WEIGHT;
<<<<<<< HEAD
=======
    options.blockMinFeeRate = blockMinFeeRate;
>>>>>>> 56311988
    return BlockAssembler(*m_node.mempool, params, options);
}

constexpr static struct {
    unsigned char extranonce;
    unsigned int nonce;
} blockinfo[] = {
    {4, 0xa4a3e223}, {2, 0x15c32f9e}, {1, 0x0375b547}, {1, 0x7004a8a5},
    {2, 0xce440296}, {2, 0x52cfe198}, {1, 0x77a72cd0}, {2, 0xbb5d6f84},
    {2, 0x83f30c2c}, {1, 0x48a73d5b}, {1, 0xef7dcd01}, {2, 0x6809c6c4},
    {2, 0x0883ab3c}, {1, 0x087bbbe2}, {2, 0x2104a814}, {2, 0xdffb6daa},
    {1, 0xee8a0a08}, {2, 0xba4237c1}, {1, 0xa70349dc}, {1, 0x344722bb},
    {3, 0xd6294733}, {2, 0xec9f5c94}, {2, 0xca2fbc28}, {1, 0x6ba4f406},
    {2, 0x015d4532}, {1, 0x6e119b7c}, {2, 0x43e8f314}, {2, 0x27962f38},
    {2, 0xb571b51b}, {2, 0xb36bee23}, {2, 0xd17924a8}, {2, 0x6bc212d9},
    {1, 0x630d4948}, {2, 0x9a4c4ebb}, {2, 0x554be537}, {1, 0xd63ddfc7},
    {2, 0xa10acc11}, {1, 0x759a8363}, {2, 0xfb73090d}, {1, 0xe82c6a34},
    {1, 0xe33e92d7}, {3, 0x658ef5cb}, {2, 0xba32ff22}, {5, 0x0227a10c},
    {1, 0xa9a70155}, {5, 0xd096d809}, {1, 0x37176174}, {1, 0x830b8d0f},
    {1, 0xc6e3910e}, {2, 0x823f3ca8}, {1, 0x99850849}, {1, 0x7521fb81},
    {1, 0xaacaabab}, {1, 0xd645a2eb}, {5, 0x7aea1781}, {5, 0x9d6e4b78},
    {1, 0x4ce90fd8}, {1, 0xabdc832d}, {6, 0x4a34f32a}, {2, 0xf2524c1c},
    {2, 0x1bbeb08a}, {1, 0xad47f480}, {1, 0x9f026aeb}, {1, 0x15a95049},
    {2, 0xd1cb95b2}, {2, 0xf84bbda5}, {1, 0x0fa62cd1}, {1, 0xe05f9169},
    {1, 0x78d194a9}, {5, 0x3e38147b}, {5, 0x737ba0d4}, {1, 0x63378e10},
    {1, 0x6d5f91cf}, {2, 0x88612eb8}, {2, 0xe9639484}, {1, 0xb7fabc9d},
    {2, 0x19b01592}, {1, 0x5a90dd31}, {2, 0x5bd7e028}, {2, 0x94d00323},
    {1, 0xa9b9c01a}, {1, 0x3a40de61}, {1, 0x56e7eec7}, {5, 0x859f7ef6},
    {1, 0xfd8e5630}, {1, 0x2b0c9f7f}, {1, 0xba700e26}, {1, 0x7170a408},
    {1, 0x70de86a8}, {1, 0x74d64cd5}, {1, 0x49e738a1}, {2, 0x6910b602},
    {0, 0x643c565f}, {1, 0x54264b3f}, {2, 0x97ea6396}, {2, 0x55174459},
    {2, 0x03e8779a}, {1, 0x98f34d8f}, {1, 0xc07b2b07}, {1, 0xdfe29668},
    {1, 0x3141c7c1}, {1, 0xb3b595f4}, {1, 0x735abf08}, {5, 0x623bfbce},
    {2, 0xd351e722}, {1, 0xf4ca48c9}, {1, 0x5b19c670}, {1, 0xa164bf0e},
    {2, 0xbbbeb305}, {2, 0xfe1c810a},
};

static CBlockIndex CreateBlockIndex(int nHeight) EXCLUSIVE_LOCKS_REQUIRED(cs_main)
{
    CBlockIndex index;
    index.nHeight = nHeight;
    index.pprev = ::ChainActive().Tip();
    return index;
}

// Test suite for ancestor feerate transaction selection.
// Implemented as an additional function, rather than a separate test case,
// to allow reusing the blockchain created in CreateNewBlock_validity.
void MinerTestingSetup::TestPackageSelection(const CChainParams& chainparams, const CScript& scriptPubKey, const std::vector<CTransactionRef>& txFirst)
{
    // Test the ancestor feerate transaction selection.
    TestMemPoolEntryHelper entry;

    // Test that a medium fee transaction will be selected after a higher fee
    // rate package with a low fee rate parent.
    CMutableTransaction tx;
    tx.vin.resize(1);
    tx.vin[0].scriptSig = CScript() << OP_1;
    tx.vin[0].prevout.hash = txFirst[0]->GetHash();
    tx.vin[0].prevout.n = 0;
    tx.vout.resize(1);
    tx.vout[0].nValue = 5000000000LL - 1000;
    // This tx has a low fee: 1000 satoshis
    uint256 hashParentTx = tx.GetHash(); // save this txid for later use
    m_node.mempool->addUnchecked(entry.Fee(1000).Time(GetTime()).SpendsCoinbase(true).FromTx(tx));

    // This tx has a medium fee: 10000 satoshis
    tx.vin[0].prevout.hash = txFirst[1]->GetHash();
    tx.vout[0].nValue = 5000000000LL - 10000;
    uint256 hashMediumFeeTx = tx.GetHash();
    m_node.mempool->addUnchecked(entry.Fee(10000).Time(GetTime()).SpendsCoinbase(true).FromTx(tx));

    // This tx has a high fee, but depends on the first transaction
    tx.vin[0].prevout.hash = hashParentTx;
    tx.vout[0].nValue = 5000000000LL - 1000 - 50000; // 50k satoshi fee
    uint256 hashHighFeeTx = tx.GetHash();
    m_node.mempool->addUnchecked(entry.Fee(50000).Time(GetTime()).SpendsCoinbase(false).FromTx(tx));

    std::unique_ptr<CBlockTemplate> pblocktemplate = AssemblerForTest(chainparams).CreateNewBlock(scriptPubKey);
    BOOST_CHECK(pblocktemplate->block.vtx[1]->GetHash() == hashParentTx);
    BOOST_CHECK(pblocktemplate->block.vtx[2]->GetHash() == hashHighFeeTx);
    BOOST_CHECK(pblocktemplate->block.vtx[3]->GetHash() == hashMediumFeeTx);

    // Test that a package below the block min tx fee doesn't get included
    tx.vin[0].prevout.hash = hashHighFeeTx;
    tx.vout[0].nValue = 5000000000LL - 1000 - 50000; // 0 fee
    uint256 hashFreeTx = tx.GetHash();
    m_node.mempool->addUnchecked(entry.Fee(0).FromTx(tx));
    size_t freeTxSize = ::GetSerializeSize(tx, PROTOCOL_VERSION);

    // Calculate a fee on child transaction that will put the package just
    // below the block min tx fee (assuming 1 child tx of the same size).
    CAmount feeToUse = 10000LL;

    tx.vin[0].prevout.hash = hashFreeTx;
    tx.vout[0].nValue = 5000000000LL - 1000 - 50000 - feeToUse;
    uint256 hashLowFeeTx = tx.GetHash();
    m_node.mempool->addUnchecked(entry.Fee(feeToUse).FromTx(tx));
    pblocktemplate = AssemblerForTest(chainparams).CreateNewBlock(scriptPubKey);
    // Verify that the free tx and the low fee tx didn't get selected
    for (size_t i=0; i<pblocktemplate->block.vtx.size(); ++i) {
        BOOST_CHECK(pblocktemplate->block.vtx[i]->GetHash() != hashFreeTx);
        BOOST_CHECK(pblocktemplate->block.vtx[i]->GetHash() != hashLowFeeTx);
    }

    // Test that packages above the min relay fee do get included, even if one
    // of the transactions is below the min relay fee
    // Remove the low fee transaction and replace with a higher fee transaction
    m_node.mempool->removeRecursive(CTransaction(tx), MemPoolRemovalReason::REPLACED);
    tx.vout[0].nValue -= 2; // Now we should be just over the min relay fee
    hashLowFeeTx = tx.GetHash();
    m_node.mempool->addUnchecked(entry.Fee(feeToUse+2).FromTx(tx));
    pblocktemplate = AssemblerForTest(chainparams).CreateNewBlock(scriptPubKey);
    BOOST_CHECK(pblocktemplate->block.vtx[4]->GetHash() == hashFreeTx);
    BOOST_CHECK(pblocktemplate->block.vtx[5]->GetHash() == hashLowFeeTx);

    // Test that transaction selection properly updates ancestor fee
    // calculations as ancestor transactions get included in a block.
    // Add a 0-fee transaction that has 2 outputs.
    tx.vin[0].prevout.hash = txFirst[2]->GetHash();
    tx.vout.resize(2);
    tx.vout[0].nValue = 5000000000LL - 100000000;
    tx.vout[1].nValue = 100000000; // 1BTC output
    uint256 hashFreeTx2 = tx.GetHash();
    m_node.mempool->addUnchecked(entry.Fee(0).SpendsCoinbase(true).FromTx(tx));

    // This tx can't be mined by itself
    tx.vin[0].prevout.hash = hashFreeTx2;
    tx.vout.resize(1);
    feeToUse = 10000LL;
    tx.vout[0].nValue = 5000000000LL - 100000000 - feeToUse;
    uint256 hashLowFeeTx2 = tx.GetHash();
    m_node.mempool->addUnchecked(entry.Fee(feeToUse).SpendsCoinbase(false).FromTx(tx));
    pblocktemplate = AssemblerForTest(chainparams).CreateNewBlock(scriptPubKey);

    // Verify that this tx isn't selected.
    for (size_t i=0; i<pblocktemplate->block.vtx.size(); ++i) {
        BOOST_CHECK(pblocktemplate->block.vtx[i]->GetHash() != hashFreeTx2);
        BOOST_CHECK(pblocktemplate->block.vtx[i]->GetHash() != hashLowFeeTx2);
    }

    // This tx will be mineable, and should cause hashLowFeeTx2 to be selected
    // as well.
    tx.vin[0].prevout.n = 1;
    tx.vout[0].nValue = 100000000 - 10000; // 10k satoshi fee
    m_node.mempool->addUnchecked(entry.Fee(10000).FromTx(tx));
    pblocktemplate = AssemblerForTest(chainparams).CreateNewBlock(scriptPubKey);
    BOOST_CHECK(pblocktemplate->block.vtx[8]->GetHash() == hashLowFeeTx2);
}

// NOTE: These tests rely on CreateNewBlock doing its own self-validation!
BOOST_AUTO_TEST_CASE(CreateNewBlock_validity)
{
    // Note that by default, these tests run with size accounting enabled.
    const auto chainParams = CreateChainParams(CBaseChainParams::MAIN);
    const CChainParams& chainparams = *chainParams;
    CScript scriptPubKey = CScript() << ParseHex("04678afdb0fe5548271967f1a67130b7105cd6a828e03909a67962e0ea1f61deb649f6bc3f4cef38c4f35504e51ec112de5c384df7ba0b8d578a4c702b6bf11d5f") << OP_CHECKSIG;
    std::unique_ptr<CBlockTemplate> pblocktemplate;
    CMutableTransaction tx;
    CScript script;
    uint256 hash;
    TestMemPoolEntryHelper entry;
    entry.nFee = 11;
    entry.nHeight = 11;

    fCheckpointsEnabled = false;

    // Simple block creation, nothing special yet:
    BOOST_CHECK(pblocktemplate = AssemblerForTest(chainparams).CreateNewBlock(scriptPubKey));

    // We can't make transactions until we have inputs
    // Therefore, load 110 blocks :)
    static_assert(sizeof(blockinfo) / sizeof(*blockinfo) == 110, "Should have 110 blocks to import");
    int baseheight = 0;
    std::vector<CTransactionRef> txFirst;
    for (unsigned int i = 0; i < sizeof(blockinfo)/sizeof(*blockinfo); ++i)
    {
        CBlock *pblock = &pblocktemplate->block; // pointer for convenience
        {
            LOCK(cs_main);
            pblock->nVersion = 1;
            pblock->nTime = ::ChainActive().Tip()->GetMedianTimePast()+1;
            CMutableTransaction txCoinbase(*pblock->vtx[0]);
            txCoinbase.nVersion = 1;
            txCoinbase.vin[0].scriptSig = CScript();
            txCoinbase.vin[0].scriptSig.push_back(blockinfo[i].extranonce);
            txCoinbase.vin[0].scriptSig.push_back(::ChainActive().Height());
            txCoinbase.vout.resize(1); // Ignore the (optional) segwit commitment added by CreateNewBlock (as the hardcoded nonces don't account for this)
            txCoinbase.vout[0].scriptPubKey = CScript();
            pblock->vtx[0] = MakeTransactionRef(std::move(txCoinbase));
            if (txFirst.size() == 0)
                baseheight = ::ChainActive().Height();
            if (txFirst.size() < 4)
                txFirst.push_back(pblock->vtx[0]);
            pblock->hashMerkleRoot = BlockMerkleRoot(*pblock);
            pblock->nNonce = blockinfo[i].nonce;
        }
        std::shared_ptr<const CBlock> shared_pblock = std::make_shared<const CBlock>(*pblock);
        BOOST_CHECK(ProcessNewBlock(chainparams, shared_pblock, true, nullptr));
        pblock->hashPrevBlock = pblock->GetHash();
    }

    LOCK(cs_main);
    LOCK(m_node.mempool->cs);

    // Just to make sure we can still make simple blocks
    BOOST_CHECK(pblocktemplate = AssemblerForTest(chainparams).CreateNewBlock(scriptPubKey));

    const CAmount BLOCKSUBSIDY = 50*COIN;
    const CAmount LOWFEE = CENT;
    const CAmount HIGHFEE = COIN;
    const CAmount HIGHERFEE = 4*COIN;

    // block sigops > limit: 1000 CHECKMULTISIG + 1
    tx.vin.resize(1);
    // NOTE: OP_NOP is used to force 20 SigOps for the CHECKMULTISIG
    tx.vin[0].scriptSig = CScript() << OP_0 << OP_0 << OP_0 << OP_NOP << OP_CHECKMULTISIG << OP_1;
    tx.vin[0].prevout.hash = txFirst[0]->GetHash();
    tx.vin[0].prevout.n = 0;
    tx.vout.resize(1);
    tx.vout[0].nValue = BLOCKSUBSIDY;
    for (unsigned int i = 0; i < 1001; ++i)
    {
        tx.vout[0].nValue -= LOWFEE;
        hash = tx.GetHash();
        bool spendsCoinbase = i == 0; // only first tx spends coinbase
        // If we don't set the # of sig ops in the CTxMemPoolEntry, template creation fails
        m_node.mempool->addUnchecked(entry.Fee(LOWFEE).Time(GetTime()).SpendsCoinbase(spendsCoinbase).FromTx(tx));
        tx.vin[0].prevout.hash = hash;
    }

    BOOST_CHECK_EXCEPTION(AssemblerForTest(chainparams).CreateNewBlock(scriptPubKey), std::runtime_error, HasReason("bad-blk-sigops"));
    m_node.mempool->clear();

    tx.vin[0].prevout.hash = txFirst[0]->GetHash();
    tx.vout[0].nValue = BLOCKSUBSIDY;
    for (unsigned int i = 0; i < 1001; ++i)
    {
        tx.vout[0].nValue -= LOWFEE;
        hash = tx.GetHash();
        bool spendsCoinbase = i == 0; // only first tx spends coinbase
        // If we do set the # of sig ops in the CTxMemPoolEntry, template creation passes
        m_node.mempool->addUnchecked(entry.Fee(LOWFEE).Time(GetTime()).SpendsCoinbase(spendsCoinbase).SigOpsCost(80).FromTx(tx));
        tx.vin[0].prevout.hash = hash;
    }
    BOOST_CHECK(pblocktemplate = AssemblerForTest(chainparams).CreateNewBlock(scriptPubKey));
    m_node.mempool->clear();

    // block size > limit
    tx.vin[0].scriptSig = CScript();
    // 18 * (520char + DROP) + OP_1 = 9433 bytes
    std::vector<unsigned char> vchData(520);
    for (unsigned int i = 0; i < 18; ++i)
        tx.vin[0].scriptSig << vchData << OP_DROP;
    tx.vin[0].scriptSig << OP_1;
    tx.vin[0].prevout.hash = txFirst[0]->GetHash();
    tx.vout[0].nValue = BLOCKSUBSIDY;
    for (unsigned int i = 0; i < 128; ++i)
    {
        tx.vout[0].nValue -= LOWFEE;
        hash = tx.GetHash();
        bool spendsCoinbase = i == 0; // only first tx spends coinbase
        m_node.mempool->addUnchecked(entry.Fee(LOWFEE).Time(GetTime()).SpendsCoinbase(spendsCoinbase).FromTx(tx));
        tx.vin[0].prevout.hash = hash;
    }
    BOOST_CHECK(pblocktemplate = AssemblerForTest(chainparams).CreateNewBlock(scriptPubKey));
    m_node.mempool->clear();

    // orphan in *m_node.mempool, template creation fails
    hash = tx.GetHash();
    m_node.mempool->addUnchecked(entry.Fee(LOWFEE).Time(GetTime()).FromTx(tx));
    BOOST_CHECK_EXCEPTION(AssemblerForTest(chainparams).CreateNewBlock(scriptPubKey), std::runtime_error, HasReason("bad-txns-inputs-missingorspent"));
    m_node.mempool->clear();

    // child with higher feerate than parent
    tx.vin[0].scriptSig = CScript() << OP_1;
    tx.vin[0].prevout.hash = txFirst[1]->GetHash();
    tx.vout[0].nValue = BLOCKSUBSIDY-HIGHFEE;
    hash = tx.GetHash();
    m_node.mempool->addUnchecked(entry.Fee(HIGHFEE).Time(GetTime()).SpendsCoinbase(true).FromTx(tx));
    tx.vin[0].prevout.hash = hash;
    tx.vin.resize(2);
    tx.vin[1].scriptSig = CScript() << OP_1;
    tx.vin[1].prevout.hash = txFirst[0]->GetHash();
    tx.vin[1].prevout.n = 0;
    tx.vout[0].nValue = tx.vout[0].nValue+BLOCKSUBSIDY-HIGHERFEE; //First txn output + fresh coinbase - new txn fee
    hash = tx.GetHash();
    m_node.mempool->addUnchecked(entry.Fee(HIGHERFEE).Time(GetTime()).SpendsCoinbase(true).FromTx(tx));
    BOOST_CHECK(pblocktemplate = AssemblerForTest(chainparams).CreateNewBlock(scriptPubKey));
    m_node.mempool->clear();

    // coinbase in *m_node.mempool, template creation fails
    tx.vin.resize(1);
    tx.vin[0].prevout.SetNull();
    tx.vin[0].scriptSig = CScript() << OP_0 << OP_1;
    tx.vout[0].nValue = 0;
    hash = tx.GetHash();
    // give it a fee so it'll get mined
    m_node.mempool->addUnchecked(entry.Fee(LOWFEE).Time(GetTime()).SpendsCoinbase(false).FromTx(tx));
    // Should throw bad-cb-multiple
    BOOST_CHECK_EXCEPTION(AssemblerForTest(chainparams).CreateNewBlock(scriptPubKey), std::runtime_error, HasReason("bad-cb-multiple"));
    m_node.mempool->clear();

    // double spend txn pair in *m_node.mempool, template creation fails
    tx.vin[0].prevout.hash = txFirst[0]->GetHash();
    tx.vin[0].scriptSig = CScript() << OP_1;
    tx.vout[0].nValue = BLOCKSUBSIDY-HIGHFEE;
    tx.vout[0].scriptPubKey = CScript() << OP_1;
    hash = tx.GetHash();
    m_node.mempool->addUnchecked(entry.Fee(HIGHFEE).Time(GetTime()).SpendsCoinbase(true).FromTx(tx));
    tx.vout[0].scriptPubKey = CScript() << OP_2;
    hash = tx.GetHash();
    m_node.mempool->addUnchecked(entry.Fee(HIGHFEE).Time(GetTime()).SpendsCoinbase(true).FromTx(tx));
    BOOST_CHECK_EXCEPTION(AssemblerForTest(chainparams).CreateNewBlock(scriptPubKey), std::runtime_error, HasReason("bad-txns-inputs-missingorspent"));
    m_node.mempool->clear();

    // subsidy changing
    int nHeight = ::ChainActive().Height();
    // Create an actual 209999-long block chain (without valid blocks).
    while (::ChainActive().Tip()->nHeight < 209999) {
        CBlockIndex* prev = ::ChainActive().Tip();
        CBlockIndex* next = new CBlockIndex();
        next->phashBlock = new uint256(InsecureRand256());
        ::ChainstateActive().CoinsTip().SetBestBlock(next->GetBlockHash());
        next->pprev = prev;
        next->nHeight = prev->nHeight + 1;
        next->BuildSkip();
        ::ChainActive().SetTip(next);
    }
    BOOST_CHECK(pblocktemplate = AssemblerForTest(chainparams).CreateNewBlock(scriptPubKey));
    // Extend to a 210000-long block chain.
    while (::ChainActive().Tip()->nHeight < 210000) {
        CBlockIndex* prev = ::ChainActive().Tip();
        CBlockIndex* next = new CBlockIndex();
        next->phashBlock = new uint256(InsecureRand256());
        ::ChainstateActive().CoinsTip().SetBestBlock(next->GetBlockHash());
        next->pprev = prev;
        next->nHeight = prev->nHeight + 1;
        next->BuildSkip();
        ::ChainActive().SetTip(next);
    }
    BOOST_CHECK(pblocktemplate = AssemblerForTest(chainparams).CreateNewBlock(scriptPubKey));

    // invalid p2sh txn in *m_node.mempool, template creation fails
    tx.vin[0].prevout.hash = txFirst[0]->GetHash();
    tx.vin[0].prevout.n = 0;
    tx.vin[0].scriptSig = CScript() << OP_1;
    tx.vout[0].nValue = BLOCKSUBSIDY-LOWFEE;
    script = CScript() << OP_0;
    tx.vout[0].scriptPubKey = GetScriptForDestination(ScriptHash(script));
    hash = tx.GetHash();
    m_node.mempool->addUnchecked(entry.Fee(LOWFEE).Time(GetTime()).SpendsCoinbase(true).FromTx(tx));
    tx.vin[0].prevout.hash = hash;
    tx.vin[0].scriptSig = CScript() << std::vector<unsigned char>(script.begin(), script.end());
    tx.vout[0].nValue -= LOWFEE;
    hash = tx.GetHash();
    m_node.mempool->addUnchecked(entry.Fee(LOWFEE).Time(GetTime()).SpendsCoinbase(false).FromTx(tx));
    // Should throw block-validation-failed
    BOOST_CHECK_EXCEPTION(AssemblerForTest(chainparams).CreateNewBlock(scriptPubKey), std::runtime_error, HasReason("block-validation-failed"));
    m_node.mempool->clear();

    // Delete the dummy blocks again.
    while (::ChainActive().Tip()->nHeight > nHeight) {
        CBlockIndex* del = ::ChainActive().Tip();
        ::ChainActive().SetTip(del->pprev);
        ::ChainstateActive().CoinsTip().SetBestBlock(del->pprev->GetBlockHash());
        delete del->phashBlock;
        delete del;
    }

    // non-final txs in mempool
    SetMockTime(::ChainActive().Tip()->GetMedianTimePast()+1);
    int flags = LOCKTIME_VERIFY_SEQUENCE|LOCKTIME_MEDIAN_TIME_PAST;
    // height map
    std::vector<int> prevheights;

    // relative height locked
    tx.nVersion = 2;
    tx.vin.resize(1);
    prevheights.resize(1);
    tx.vin[0].prevout.hash = txFirst[0]->GetHash(); // only 1 transaction
    tx.vin[0].prevout.n = 0;
    tx.vin[0].scriptSig = CScript() << OP_1;
    tx.vin[0].nSequence = ::ChainActive().Tip()->nHeight + 1; // txFirst[0] is the 2nd block
    prevheights[0] = baseheight + 1;
    tx.vout.resize(1);
    tx.vout[0].nValue = BLOCKSUBSIDY-HIGHFEE;
    tx.vout[0].scriptPubKey = CScript() << OP_1;
    tx.nLockTime = 0;
    hash = tx.GetHash();
    m_node.mempool->addUnchecked(entry.Fee(HIGHFEE).Time(GetTime()).SpendsCoinbase(true).FromTx(tx));
    BOOST_CHECK(CheckFinalTx(CTransaction(tx), flags)); // Locktime passes
    BOOST_CHECK(!TestSequenceLocks(CTransaction(tx), flags)); // Sequence locks fail
    BOOST_CHECK(SequenceLocks(CTransaction(tx), flags, &prevheights, CreateBlockIndex(::ChainActive().Tip()->nHeight + 2))); // Sequence locks pass on 2nd block

    // relative time locked
    tx.vin[0].prevout.hash = txFirst[1]->GetHash();
    tx.vin[0].nSequence = CTxIn::SEQUENCE_LOCKTIME_TYPE_FLAG | (((::ChainActive().Tip()->GetMedianTimePast()+1-::ChainActive()[1]->GetMedianTimePast()) >> CTxIn::SEQUENCE_LOCKTIME_GRANULARITY) + 1); // txFirst[1] is the 3rd block
    prevheights[0] = baseheight + 2;
    hash = tx.GetHash();
    m_node.mempool->addUnchecked(entry.Time(GetTime()).FromTx(tx));
    BOOST_CHECK(CheckFinalTx(CTransaction(tx), flags)); // Locktime passes
    BOOST_CHECK(!TestSequenceLocks(CTransaction(tx), flags)); // Sequence locks fail

    for (int i = 0; i < CBlockIndex::nMedianTimeSpan; i++)
        ::ChainActive().Tip()->GetAncestor(::ChainActive().Tip()->nHeight - i)->nTime += 512; //Trick the MedianTimePast
    BOOST_CHECK(SequenceLocks(CTransaction(tx), flags, &prevheights, CreateBlockIndex(::ChainActive().Tip()->nHeight + 1))); // Sequence locks pass 512 seconds later
    for (int i = 0; i < CBlockIndex::nMedianTimeSpan; i++)
        ::ChainActive().Tip()->GetAncestor(::ChainActive().Tip()->nHeight - i)->nTime -= 512; //undo tricked MTP

    // absolute height locked
    tx.vin[0].prevout.hash = txFirst[2]->GetHash();
    tx.vin[0].nSequence = CTxIn::SEQUENCE_FINAL - 1;
    prevheights[0] = baseheight + 3;
    tx.nLockTime = ::ChainActive().Tip()->nHeight + 1;
    hash = tx.GetHash();
    m_node.mempool->addUnchecked(entry.Time(GetTime()).FromTx(tx));
    BOOST_CHECK(!CheckFinalTx(CTransaction(tx), flags)); // Locktime fails
    BOOST_CHECK(TestSequenceLocks(CTransaction(tx), flags)); // Sequence locks pass
    BOOST_CHECK(IsFinalTx(CTransaction(tx), ::ChainActive().Tip()->nHeight + 2, ::ChainActive().Tip()->GetMedianTimePast())); // Locktime passes on 2nd block

    // absolute time locked
    tx.vin[0].prevout.hash = txFirst[3]->GetHash();
    tx.nLockTime = ::ChainActive().Tip()->GetMedianTimePast();
    prevheights.resize(1);
    prevheights[0] = baseheight + 4;
    hash = tx.GetHash();
    m_node.mempool->addUnchecked(entry.Time(GetTime()).FromTx(tx));
    BOOST_CHECK(!CheckFinalTx(CTransaction(tx), flags)); // Locktime fails
    BOOST_CHECK(TestSequenceLocks(CTransaction(tx), flags)); // Sequence locks pass
    BOOST_CHECK(IsFinalTx(CTransaction(tx), ::ChainActive().Tip()->nHeight + 2, ::ChainActive().Tip()->GetMedianTimePast() + 1)); // Locktime passes 1 second later

    // mempool-dependent transactions (not added)
    tx.vin[0].prevout.hash = hash;
    prevheights[0] = ::ChainActive().Tip()->nHeight + 1;
    tx.nLockTime = 0;
    tx.vin[0].nSequence = 0;
    BOOST_CHECK(CheckFinalTx(CTransaction(tx), flags)); // Locktime passes
    BOOST_CHECK(TestSequenceLocks(CTransaction(tx), flags)); // Sequence locks pass
    tx.vin[0].nSequence = 1;
    BOOST_CHECK(!TestSequenceLocks(CTransaction(tx), flags)); // Sequence locks fail
    tx.vin[0].nSequence = CTxIn::SEQUENCE_LOCKTIME_TYPE_FLAG;
    BOOST_CHECK(TestSequenceLocks(CTransaction(tx), flags)); // Sequence locks pass
    tx.vin[0].nSequence = CTxIn::SEQUENCE_LOCKTIME_TYPE_FLAG | 1;
    BOOST_CHECK(!TestSequenceLocks(CTransaction(tx), flags)); // Sequence locks fail

    BOOST_CHECK(pblocktemplate = AssemblerForTest(chainparams).CreateNewBlock(scriptPubKey));

    // None of the of the absolute height/time locked tx should have made
    // it into the template because we still check IsFinalTx in CreateNewBlock,
    // but relative locked txs will if inconsistently added to mempool.
    // For now these will still generate a valid template until BIP68 soft fork
    BOOST_CHECK_EQUAL(pblocktemplate->block.vtx.size(), 3U);
    // However if we advance height by 1 and time by 512, all of them should be mined
    for (int i = 0; i < CBlockIndex::nMedianTimeSpan; i++)
        ::ChainActive().Tip()->GetAncestor(::ChainActive().Tip()->nHeight - i)->nTime += 512; //Trick the MedianTimePast
    ::ChainActive().Tip()->nHeight++;
    SetMockTime(::ChainActive().Tip()->GetMedianTimePast() + 1);

    BOOST_CHECK(pblocktemplate = AssemblerForTest(chainparams).CreateNewBlock(scriptPubKey));
    BOOST_CHECK_EQUAL(pblocktemplate->block.vtx.size(), 5U);

    ::ChainActive().Tip()->nHeight--;
    SetMockTime(0);
    m_node.mempool->clear();

    TestPackageSelection(chainparams, scriptPubKey, txFirst);

    fCheckpointsEnabled = true;
}

BOOST_AUTO_TEST_SUITE_END()<|MERGE_RESOLUTION|>--- conflicted
+++ resolved
@@ -46,21 +46,13 @@
 private:
     const std::string m_reason;
 };
-<<<<<<< HEAD
-=======
-
-static CFeeRate blockMinFeeRate = CFeeRate(DEFAULT_BLOCK_MIN_TX_FEE);
->>>>>>> 56311988
 
 BlockAssembler MinerTestingSetup::AssemblerForTest(const CChainParams& params)
 {
+{
     BlockAssembler::Options options;
 
     options.nBlockMaxWeight = MAX_BLOCK_WEIGHT;
-<<<<<<< HEAD
-=======
-    options.blockMinFeeRate = blockMinFeeRate;
->>>>>>> 56311988
     return BlockAssembler(*m_node.mempool, params, options);
 }
 
