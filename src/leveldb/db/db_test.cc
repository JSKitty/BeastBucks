// Copyright (c) 2011 The LevelDB Authors. All rights reserved.
// Use of this source code is governed by a BSD-style license that can be
// found in the LICENSE file. See the AUTHORS file for names of contributors.

#include "leveldb/db.h"
#include "leveldb/filter_policy.h"
#include "db/db_impl.h"
#include "db/filename.h"
#include "db/version_set.h"
#include "db/write_batch_internal.h"
#include "leveldb/cache.h"
#include "leveldb/env.h"
#include "leveldb/table.h"
#include "util/hash.h"
#include "util/logging.h"
#include "util/mutexlock.h"
#include "util/testharness.h"
#include "util/testutil.h"

namespace leveldb {

static std::string RandomString(Random* rnd, int len) {
  std::string r;
  test::RandomString(rnd, len, &r);
  return r;
}

namespace {
class AtomicCounter {
 private:
  port::Mutex mu_;
  int count_;
 public:
  AtomicCounter() : count_(0) { }
  void Increment() {
    IncrementBy(1);
  }
  void IncrementBy(int count) {
    MutexLock l(&mu_);
    count_ += count;
  }
  int Read() {
    MutexLock l(&mu_);
    return count_;
  }
  void Reset() {
    MutexLock l(&mu_);
    count_ = 0;
  }
};

void DelayMilliseconds(int millis) {
  Env::Default()->SleepForMicroseconds(millis * 1000);
}
}

// Special Env used to delay background operations
class SpecialEnv : public EnvWrapper {
 public:
  // sstable/log Sync() calls are blocked while this pointer is non-NULL.
  port::AtomicPointer delay_data_sync_;

  // sstable/log Sync() calls return an error.
  port::AtomicPointer data_sync_error_;

  // Simulate no-space errors while this pointer is non-NULL.
  port::AtomicPointer no_space_;

  // Simulate non-writable file system while this pointer is non-NULL
  port::AtomicPointer non_writable_;

  // Force sync of manifest files to fail while this pointer is non-NULL
  port::AtomicPointer manifest_sync_error_;

  // Force write to manifest files to fail while this pointer is non-NULL
  port::AtomicPointer manifest_write_error_;

  bool count_random_reads_;
  AtomicCounter random_read_counter_;

<<<<<<< HEAD
  AtomicCounter sleep_counter_;
  AtomicCounter sleep_time_counter_;

=======
>>>>>>> dac5d68f
  explicit SpecialEnv(Env* base) : EnvWrapper(base) {
    delay_data_sync_.Release_Store(NULL);
    data_sync_error_.Release_Store(NULL);
    no_space_.Release_Store(NULL);
    non_writable_.Release_Store(NULL);
    count_random_reads_ = false;
    manifest_sync_error_.Release_Store(NULL);
    manifest_write_error_.Release_Store(NULL);
  }

  Status NewWritableFile(const std::string& f, WritableFile** r) {
    class DataFile : public WritableFile {
     private:
      SpecialEnv* env_;
      WritableFile* base_;

     public:
      DataFile(SpecialEnv* env, WritableFile* base)
          : env_(env),
            base_(base) {
      }
      ~DataFile() { delete base_; }
      Status Append(const Slice& data) {
        if (env_->no_space_.Acquire_Load() != NULL) {
          // Drop writes on the floor
          return Status::OK();
        } else {
          return base_->Append(data);
        }
      }
      Status Close() { return base_->Close(); }
      Status Flush() { return base_->Flush(); }
      Status Sync() {
<<<<<<< HEAD
        while (env_->delay_sstable_sync_.Acquire_Load() != NULL) {
=======
        if (env_->data_sync_error_.Acquire_Load() != NULL) {
          return Status::IOError("simulated data sync error");
        }
        while (env_->delay_data_sync_.Acquire_Load() != NULL) {
>>>>>>> dac5d68f
          DelayMilliseconds(100);
        }
        return base_->Sync();
      }
    };
    class ManifestFile : public WritableFile {
     private:
      SpecialEnv* env_;
      WritableFile* base_;
     public:
      ManifestFile(SpecialEnv* env, WritableFile* b) : env_(env), base_(b) { }
      ~ManifestFile() { delete base_; }
      Status Append(const Slice& data) {
        if (env_->manifest_write_error_.Acquire_Load() != NULL) {
          return Status::IOError("simulated writer error");
        } else {
          return base_->Append(data);
        }
      }
      Status Close() { return base_->Close(); }
      Status Flush() { return base_->Flush(); }
      Status Sync() {
        if (env_->manifest_sync_error_.Acquire_Load() != NULL) {
          return Status::IOError("simulated sync error");
        } else {
          return base_->Sync();
        }
      }
    };

    if (non_writable_.Acquire_Load() != NULL) {
      return Status::IOError("simulated write error");
    }

    Status s = target()->NewWritableFile(f, r);
    if (s.ok()) {
      if (strstr(f.c_str(), ".ldb") != NULL ||
          strstr(f.c_str(), ".log") != NULL) {
        *r = new DataFile(this, *r);
      } else if (strstr(f.c_str(), "MANIFEST") != NULL) {
        *r = new ManifestFile(this, *r);
      }
    }
    return s;
  }

  Status NewRandomAccessFile(const std::string& f, RandomAccessFile** r) {
    class CountingFile : public RandomAccessFile {
     private:
      RandomAccessFile* target_;
      AtomicCounter* counter_;
     public:
      CountingFile(RandomAccessFile* target, AtomicCounter* counter)
          : target_(target), counter_(counter) {
      }
      virtual ~CountingFile() { delete target_; }
      virtual Status Read(uint64_t offset, size_t n, Slice* result,
                          char* scratch) const {
        counter_->Increment();
        return target_->Read(offset, n, result, scratch);
      }
    };

    Status s = target()->NewRandomAccessFile(f, r);
    if (s.ok() && count_random_reads_) {
      *r = new CountingFile(*r, &random_read_counter_);
    }
    return s;
  }
<<<<<<< HEAD

  virtual void SleepForMicroseconds(int micros) {
    sleep_counter_.Increment();
    sleep_time_counter_.IncrementBy(micros);
  }

=======
>>>>>>> dac5d68f
};

class DBTest {
 private:
  const FilterPolicy* filter_policy_;

  // Sequence of option configurations to try
  enum OptionConfig {
    kDefault,
    kReuse,
    kFilter,
    kUncompressed,
    kEnd
  };
  int option_config_;

 public:
  std::string dbname_;
  SpecialEnv* env_;
  DB* db_;

  Options last_options_;

  DBTest() : option_config_(kDefault),
             env_(new SpecialEnv(Env::Default())) {
    filter_policy_ = NewBloomFilterPolicy(10);
    dbname_ = test::TmpDir() + "/db_test";
    DestroyDB(dbname_, Options());
    db_ = NULL;
    Reopen();
  }

  ~DBTest() {
    delete db_;
    DestroyDB(dbname_, Options());
    delete env_;
    delete filter_policy_;
  }

  // Switch to a fresh database with the next option configuration to
  // test.  Return false if there are no more configurations to test.
  bool ChangeOptions() {
    option_config_++;
    if (option_config_ >= kEnd) {
      return false;
    } else {
      DestroyAndReopen();
      return true;
    }
  }

  // Return the current option configuration.
  Options CurrentOptions() {
    Options options;
    options.reuse_logs = false;
    switch (option_config_) {
      case kReuse:
        options.reuse_logs = true;
        break;
      case kFilter:
        options.filter_policy = filter_policy_;
        break;
      case kUncompressed:
        options.compression = kNoCompression;
        break;
      default:
        break;
    }
    return options;
  }

  DBImpl* dbfull() {
    return reinterpret_cast<DBImpl*>(db_);
  }

  void Reopen(Options* options = NULL) {
    ASSERT_OK(TryReopen(options));
  }

  void Close() {
    delete db_;
    db_ = NULL;
  }

  void DestroyAndReopen(Options* options = NULL) {
    delete db_;
    db_ = NULL;
    DestroyDB(dbname_, Options());
    ASSERT_OK(TryReopen(options));
  }

  Status TryReopen(Options* options) {
    delete db_;
    db_ = NULL;
    Options opts;
    if (options != NULL) {
      opts = *options;
    } else {
      opts = CurrentOptions();
      opts.create_if_missing = true;
    }
    last_options_ = opts;

    return DB::Open(opts, dbname_, &db_);
  }

  Status Put(const std::string& k, const std::string& v) {
    return db_->Put(WriteOptions(), k, v);
  }

  Status Delete(const std::string& k) {
    return db_->Delete(WriteOptions(), k);
  }

  std::string Get(const std::string& k, const Snapshot* snapshot = NULL) {
    ReadOptions options;
    options.snapshot = snapshot;
    std::string result;
    Status s = db_->Get(options, k, &result);
    if (s.IsNotFound()) {
      result = "NOT_FOUND";
    } else if (!s.ok()) {
      result = s.ToString();
    }
    return result;
  }

  // Return a string that contains all key,value pairs in order,
  // formatted like "(k1->v1)(k2->v2)".
  std::string Contents() {
    std::vector<std::string> forward;
    std::string result;
    Iterator* iter = db_->NewIterator(ReadOptions());
    for (iter->SeekToFirst(); iter->Valid(); iter->Next()) {
      std::string s = IterStatus(iter);
      result.push_back('(');
      result.append(s);
      result.push_back(')');
      forward.push_back(s);
    }

    // Check reverse iteration results are the reverse of forward results
    size_t matched = 0;
    for (iter->SeekToLast(); iter->Valid(); iter->Prev()) {
      ASSERT_LT(matched, forward.size());
      ASSERT_EQ(IterStatus(iter), forward[forward.size() - matched - 1]);
      matched++;
    }
    ASSERT_EQ(matched, forward.size());

    delete iter;
    return result;
  }

  std::string AllEntriesFor(const Slice& user_key) {
    Iterator* iter = dbfull()->TEST_NewInternalIterator();
    InternalKey target(user_key, kMaxSequenceNumber, kTypeValue);
    iter->Seek(target.Encode());
    std::string result;
    if (!iter->status().ok()) {
      result = iter->status().ToString();
    } else {
      result = "[ ";
      bool first = true;
      while (iter->Valid()) {
        ParsedInternalKey ikey;
        if (!ParseInternalKey(iter->key(), &ikey)) {
          result += "CORRUPTED";
        } else {
          if (last_options_.comparator->Compare(ikey.user_key, user_key) != 0) {
            break;
          }
          if (!first) {
            result += ", ";
          }
          first = false;
          switch (ikey.type) {
            case kTypeValue:
              result += iter->value().ToString();
              break;
            case kTypeDeletion:
              result += "DEL";
              break;
          }
        }
        iter->Next();
      }
      if (!first) {
        result += " ";
      }
      result += "]";
    }
    delete iter;
    return result;
  }

  int NumTableFilesAtLevel(int level) {
    std::string property;
    ASSERT_TRUE(
        db_->GetProperty("leveldb.num-files-at-level" + NumberToString(level),
                         &property));
    return atoi(property.c_str());
  }

  int TotalTableFiles() {
    int result = 0;
    for (int level = 0; level < config::kNumLevels; level++) {
      result += NumTableFilesAtLevel(level);
    }
    return result;
  }

  // Return spread of files per level
  std::string FilesPerLevel() {
    std::string result;
    int last_non_zero_offset = 0;
    for (int level = 0; level < config::kNumLevels; level++) {
      int f = NumTableFilesAtLevel(level);
      char buf[100];
      snprintf(buf, sizeof(buf), "%s%d", (level ? "," : ""), f);
      result += buf;
      if (f > 0) {
        last_non_zero_offset = result.size();
      }
    }
    result.resize(last_non_zero_offset);
    return result;
  }

  int CountFiles() {
    std::vector<std::string> files;
    env_->GetChildren(dbname_, &files);
    return static_cast<int>(files.size());
  }

  uint64_t Size(const Slice& start, const Slice& limit) {
    Range r(start, limit);
    uint64_t size;
    db_->GetApproximateSizes(&r, 1, &size);
    return size;
  }

  void Compact(const Slice& start, const Slice& limit) {
    db_->CompactRange(&start, &limit);
  }

  // Do n memtable compactions, each of which produces an sstable
  // covering the range [small,large].
  void MakeTables(int n, const std::string& small, const std::string& large) {
    for (int i = 0; i < n; i++) {
      Put(small, "begin");
      Put(large, "end");
      dbfull()->TEST_CompactMemTable();
    }
  }

  // Prevent pushing of new sstables into deeper levels by adding
  // tables that cover a specified range to all levels.
  void FillLevels(const std::string& smallest, const std::string& largest) {
    MakeTables(config::kNumLevels, smallest, largest);
  }

  void DumpFileCounts(const char* label) {
    fprintf(stderr, "---\n%s:\n", label);
    fprintf(stderr, "maxoverlap: %lld\n",
            static_cast<long long>(
                dbfull()->TEST_MaxNextLevelOverlappingBytes()));
    for (int level = 0; level < config::kNumLevels; level++) {
      int num = NumTableFilesAtLevel(level);
      if (num > 0) {
        fprintf(stderr, "  level %3d : %d files\n", level, num);
      }
    }
  }

  std::string DumpSSTableList() {
    std::string property;
    db_->GetProperty("leveldb.sstables", &property);
    return property;
  }

  std::string IterStatus(Iterator* iter) {
    std::string result;
    if (iter->Valid()) {
      result = iter->key().ToString() + "->" + iter->value().ToString();
    } else {
      result = "(invalid)";
    }
    return result;
  }

  bool DeleteAnSSTFile() {
    std::vector<std::string> filenames;
    ASSERT_OK(env_->GetChildren(dbname_, &filenames));
    uint64_t number;
    FileType type;
    for (size_t i = 0; i < filenames.size(); i++) {
      if (ParseFileName(filenames[i], &number, &type) && type == kTableFile) {
        ASSERT_OK(env_->DeleteFile(TableFileName(dbname_, number)));
        return true;
      }
    }
    return false;
  }
<<<<<<< HEAD
=======

  // Returns number of files renamed.
  int RenameLDBToSST() {
    std::vector<std::string> filenames;
    ASSERT_OK(env_->GetChildren(dbname_, &filenames));
    uint64_t number;
    FileType type;
    int files_renamed = 0;
    for (size_t i = 0; i < filenames.size(); i++) {
      if (ParseFileName(filenames[i], &number, &type) && type == kTableFile) {
        const std::string from = TableFileName(dbname_, number);
        const std::string to = SSTTableFileName(dbname_, number);
        ASSERT_OK(env_->RenameFile(from, to));
        files_renamed++;
      }
    }
    return files_renamed;
  }
>>>>>>> dac5d68f
};

TEST(DBTest, Empty) {
  do {
    ASSERT_TRUE(db_ != NULL);
    ASSERT_EQ("NOT_FOUND", Get("foo"));
  } while (ChangeOptions());
}

TEST(DBTest, ReadWrite) {
  do {
    ASSERT_OK(Put("foo", "v1"));
    ASSERT_EQ("v1", Get("foo"));
    ASSERT_OK(Put("bar", "v2"));
    ASSERT_OK(Put("foo", "v3"));
    ASSERT_EQ("v3", Get("foo"));
    ASSERT_EQ("v2", Get("bar"));
  } while (ChangeOptions());
}

TEST(DBTest, PutDeleteGet) {
  do {
    ASSERT_OK(db_->Put(WriteOptions(), "foo", "v1"));
    ASSERT_EQ("v1", Get("foo"));
    ASSERT_OK(db_->Put(WriteOptions(), "foo", "v2"));
    ASSERT_EQ("v2", Get("foo"));
    ASSERT_OK(db_->Delete(WriteOptions(), "foo"));
    ASSERT_EQ("NOT_FOUND", Get("foo"));
  } while (ChangeOptions());
}

TEST(DBTest, GetFromImmutableLayer) {
  do {
    Options options = CurrentOptions();
    options.env = env_;
    options.write_buffer_size = 100000;  // Small write buffer
    Reopen(&options);

    ASSERT_OK(Put("foo", "v1"));
    ASSERT_EQ("v1", Get("foo"));

    env_->delay_data_sync_.Release_Store(env_);      // Block sync calls
    Put("k1", std::string(100000, 'x'));             // Fill memtable
    Put("k2", std::string(100000, 'y'));             // Trigger compaction
    ASSERT_EQ("v1", Get("foo"));
    env_->delay_data_sync_.Release_Store(NULL);      // Release sync calls
  } while (ChangeOptions());
}

TEST(DBTest, GetFromVersions) {
  do {
    ASSERT_OK(Put("foo", "v1"));
    dbfull()->TEST_CompactMemTable();
    ASSERT_EQ("v1", Get("foo"));
  } while (ChangeOptions());
}

TEST(DBTest, GetMemUsage) {
  do {
    ASSERT_OK(Put("foo", "v1"));
    std::string val;
    ASSERT_TRUE(db_->GetProperty("leveldb.approximate-memory-usage", &val));
    int mem_usage = atoi(val.c_str());
    ASSERT_GT(mem_usage, 0);
    ASSERT_LT(mem_usage, 5*1024*1024);
  } while (ChangeOptions());
}

TEST(DBTest, GetSnapshot) {
  do {
    // Try with both a short key and a long key
    for (int i = 0; i < 2; i++) {
      std::string key = (i == 0) ? std::string("foo") : std::string(200, 'x');
      ASSERT_OK(Put(key, "v1"));
      const Snapshot* s1 = db_->GetSnapshot();
      ASSERT_OK(Put(key, "v2"));
      ASSERT_EQ("v2", Get(key));
      ASSERT_EQ("v1", Get(key, s1));
      dbfull()->TEST_CompactMemTable();
      ASSERT_EQ("v2", Get(key));
      ASSERT_EQ("v1", Get(key, s1));
      db_->ReleaseSnapshot(s1);
    }
  } while (ChangeOptions());
}

TEST(DBTest, GetLevel0Ordering) {
  do {
    // Check that we process level-0 files in correct order.  The code
    // below generates two level-0 files where the earlier one comes
    // before the later one in the level-0 file list since the earlier
    // one has a smaller "smallest" key.
    ASSERT_OK(Put("bar", "b"));
    ASSERT_OK(Put("foo", "v1"));
    dbfull()->TEST_CompactMemTable();
    ASSERT_OK(Put("foo", "v2"));
    dbfull()->TEST_CompactMemTable();
    ASSERT_EQ("v2", Get("foo"));
  } while (ChangeOptions());
}

TEST(DBTest, GetOrderedByLevels) {
  do {
    ASSERT_OK(Put("foo", "v1"));
    Compact("a", "z");
    ASSERT_EQ("v1", Get("foo"));
    ASSERT_OK(Put("foo", "v2"));
    ASSERT_EQ("v2", Get("foo"));
    dbfull()->TEST_CompactMemTable();
    ASSERT_EQ("v2", Get("foo"));
  } while (ChangeOptions());
}

TEST(DBTest, GetPicksCorrectFile) {
  do {
    // Arrange to have multiple files in a non-level-0 level.
    ASSERT_OK(Put("a", "va"));
    Compact("a", "b");
    ASSERT_OK(Put("x", "vx"));
    Compact("x", "y");
    ASSERT_OK(Put("f", "vf"));
    Compact("f", "g");
    ASSERT_EQ("va", Get("a"));
    ASSERT_EQ("vf", Get("f"));
    ASSERT_EQ("vx", Get("x"));
  } while (ChangeOptions());
}

TEST(DBTest, GetEncountersEmptyLevel) {
  do {
    // Arrange for the following to happen:
    //   * sstable A in level 0
    //   * nothing in level 1
    //   * sstable B in level 2
    // Then do enough Get() calls to arrange for an automatic compaction
    // of sstable A.  A bug would cause the compaction to be marked as
    // occurring at level 1 (instead of the correct level 0).

    // Step 1: First place sstables in levels 0 and 2
    int compaction_count = 0;
    while (NumTableFilesAtLevel(0) == 0 ||
           NumTableFilesAtLevel(2) == 0) {
      ASSERT_LE(compaction_count, 100) << "could not fill levels 0 and 2";
      compaction_count++;
      Put("a", "begin");
      Put("z", "end");
      dbfull()->TEST_CompactMemTable();
    }

    // Step 2: clear level 1 if necessary.
    dbfull()->TEST_CompactRange(1, NULL, NULL);
    ASSERT_EQ(NumTableFilesAtLevel(0), 1);
    ASSERT_EQ(NumTableFilesAtLevel(1), 0);
    ASSERT_EQ(NumTableFilesAtLevel(2), 1);

    // Step 3: read a bunch of times
    for (int i = 0; i < 1000; i++) {
      ASSERT_EQ("NOT_FOUND", Get("missing"));
    }

    // Step 4: Wait for compaction to finish
    DelayMilliseconds(1000);

    ASSERT_EQ(NumTableFilesAtLevel(0), 0);
  } while (ChangeOptions());
}

TEST(DBTest, IterEmpty) {
  Iterator* iter = db_->NewIterator(ReadOptions());

  iter->SeekToFirst();
  ASSERT_EQ(IterStatus(iter), "(invalid)");

  iter->SeekToLast();
  ASSERT_EQ(IterStatus(iter), "(invalid)");

  iter->Seek("foo");
  ASSERT_EQ(IterStatus(iter), "(invalid)");

  delete iter;
}

TEST(DBTest, IterSingle) {
  ASSERT_OK(Put("a", "va"));
  Iterator* iter = db_->NewIterator(ReadOptions());

  iter->SeekToFirst();
  ASSERT_EQ(IterStatus(iter), "a->va");
  iter->Next();
  ASSERT_EQ(IterStatus(iter), "(invalid)");
  iter->SeekToFirst();
  ASSERT_EQ(IterStatus(iter), "a->va");
  iter->Prev();
  ASSERT_EQ(IterStatus(iter), "(invalid)");

  iter->SeekToLast();
  ASSERT_EQ(IterStatus(iter), "a->va");
  iter->Next();
  ASSERT_EQ(IterStatus(iter), "(invalid)");
  iter->SeekToLast();
  ASSERT_EQ(IterStatus(iter), "a->va");
  iter->Prev();
  ASSERT_EQ(IterStatus(iter), "(invalid)");

  iter->Seek("");
  ASSERT_EQ(IterStatus(iter), "a->va");
  iter->Next();
  ASSERT_EQ(IterStatus(iter), "(invalid)");

  iter->Seek("a");
  ASSERT_EQ(IterStatus(iter), "a->va");
  iter->Next();
  ASSERT_EQ(IterStatus(iter), "(invalid)");

  iter->Seek("b");
  ASSERT_EQ(IterStatus(iter), "(invalid)");

  delete iter;
}

TEST(DBTest, IterMulti) {
  ASSERT_OK(Put("a", "va"));
  ASSERT_OK(Put("b", "vb"));
  ASSERT_OK(Put("c", "vc"));
  Iterator* iter = db_->NewIterator(ReadOptions());

  iter->SeekToFirst();
  ASSERT_EQ(IterStatus(iter), "a->va");
  iter->Next();
  ASSERT_EQ(IterStatus(iter), "b->vb");
  iter->Next();
  ASSERT_EQ(IterStatus(iter), "c->vc");
  iter->Next();
  ASSERT_EQ(IterStatus(iter), "(invalid)");
  iter->SeekToFirst();
  ASSERT_EQ(IterStatus(iter), "a->va");
  iter->Prev();
  ASSERT_EQ(IterStatus(iter), "(invalid)");

  iter->SeekToLast();
  ASSERT_EQ(IterStatus(iter), "c->vc");
  iter->Prev();
  ASSERT_EQ(IterStatus(iter), "b->vb");
  iter->Prev();
  ASSERT_EQ(IterStatus(iter), "a->va");
  iter->Prev();
  ASSERT_EQ(IterStatus(iter), "(invalid)");
  iter->SeekToLast();
  ASSERT_EQ(IterStatus(iter), "c->vc");
  iter->Next();
  ASSERT_EQ(IterStatus(iter), "(invalid)");

  iter->Seek("");
  ASSERT_EQ(IterStatus(iter), "a->va");
  iter->Seek("a");
  ASSERT_EQ(IterStatus(iter), "a->va");
  iter->Seek("ax");
  ASSERT_EQ(IterStatus(iter), "b->vb");
  iter->Seek("b");
  ASSERT_EQ(IterStatus(iter), "b->vb");
  iter->Seek("z");
  ASSERT_EQ(IterStatus(iter), "(invalid)");

  // Switch from reverse to forward
  iter->SeekToLast();
  iter->Prev();
  iter->Prev();
  iter->Next();
  ASSERT_EQ(IterStatus(iter), "b->vb");

  // Switch from forward to reverse
  iter->SeekToFirst();
  iter->Next();
  iter->Next();
  iter->Prev();
  ASSERT_EQ(IterStatus(iter), "b->vb");

  // Make sure iter stays at snapshot
  ASSERT_OK(Put("a",  "va2"));
  ASSERT_OK(Put("a2", "va3"));
  ASSERT_OK(Put("b",  "vb2"));
  ASSERT_OK(Put("c",  "vc2"));
  ASSERT_OK(Delete("b"));
  iter->SeekToFirst();
  ASSERT_EQ(IterStatus(iter), "a->va");
  iter->Next();
  ASSERT_EQ(IterStatus(iter), "b->vb");
  iter->Next();
  ASSERT_EQ(IterStatus(iter), "c->vc");
  iter->Next();
  ASSERT_EQ(IterStatus(iter), "(invalid)");
  iter->SeekToLast();
  ASSERT_EQ(IterStatus(iter), "c->vc");
  iter->Prev();
  ASSERT_EQ(IterStatus(iter), "b->vb");
  iter->Prev();
  ASSERT_EQ(IterStatus(iter), "a->va");
  iter->Prev();
  ASSERT_EQ(IterStatus(iter), "(invalid)");

  delete iter;
}

TEST(DBTest, IterSmallAndLargeMix) {
  ASSERT_OK(Put("a", "va"));
  ASSERT_OK(Put("b", std::string(100000, 'b')));
  ASSERT_OK(Put("c", "vc"));
  ASSERT_OK(Put("d", std::string(100000, 'd')));
  ASSERT_OK(Put("e", std::string(100000, 'e')));

  Iterator* iter = db_->NewIterator(ReadOptions());

  iter->SeekToFirst();
  ASSERT_EQ(IterStatus(iter), "a->va");
  iter->Next();
  ASSERT_EQ(IterStatus(iter), "b->" + std::string(100000, 'b'));
  iter->Next();
  ASSERT_EQ(IterStatus(iter), "c->vc");
  iter->Next();
  ASSERT_EQ(IterStatus(iter), "d->" + std::string(100000, 'd'));
  iter->Next();
  ASSERT_EQ(IterStatus(iter), "e->" + std::string(100000, 'e'));
  iter->Next();
  ASSERT_EQ(IterStatus(iter), "(invalid)");

  iter->SeekToLast();
  ASSERT_EQ(IterStatus(iter), "e->" + std::string(100000, 'e'));
  iter->Prev();
  ASSERT_EQ(IterStatus(iter), "d->" + std::string(100000, 'd'));
  iter->Prev();
  ASSERT_EQ(IterStatus(iter), "c->vc");
  iter->Prev();
  ASSERT_EQ(IterStatus(iter), "b->" + std::string(100000, 'b'));
  iter->Prev();
  ASSERT_EQ(IterStatus(iter), "a->va");
  iter->Prev();
  ASSERT_EQ(IterStatus(iter), "(invalid)");

  delete iter;
}

TEST(DBTest, IterMultiWithDelete) {
  do {
    ASSERT_OK(Put("a", "va"));
    ASSERT_OK(Put("b", "vb"));
    ASSERT_OK(Put("c", "vc"));
    ASSERT_OK(Delete("b"));
    ASSERT_EQ("NOT_FOUND", Get("b"));

    Iterator* iter = db_->NewIterator(ReadOptions());
    iter->Seek("c");
    ASSERT_EQ(IterStatus(iter), "c->vc");
    iter->Prev();
    ASSERT_EQ(IterStatus(iter), "a->va");
    delete iter;
  } while (ChangeOptions());
}

TEST(DBTest, Recover) {
  do {
    ASSERT_OK(Put("foo", "v1"));
    ASSERT_OK(Put("baz", "v5"));

    Reopen();
    ASSERT_EQ("v1", Get("foo"));

    ASSERT_EQ("v1", Get("foo"));
    ASSERT_EQ("v5", Get("baz"));
    ASSERT_OK(Put("bar", "v2"));
    ASSERT_OK(Put("foo", "v3"));

    Reopen();
    ASSERT_EQ("v3", Get("foo"));
    ASSERT_OK(Put("foo", "v4"));
    ASSERT_EQ("v4", Get("foo"));
    ASSERT_EQ("v2", Get("bar"));
    ASSERT_EQ("v5", Get("baz"));
  } while (ChangeOptions());
}

TEST(DBTest, RecoveryWithEmptyLog) {
  do {
    ASSERT_OK(Put("foo", "v1"));
    ASSERT_OK(Put("foo", "v2"));
    Reopen();
    Reopen();
    ASSERT_OK(Put("foo", "v3"));
    Reopen();
    ASSERT_EQ("v3", Get("foo"));
  } while (ChangeOptions());
}

// Check that writes done during a memtable compaction are recovered
// if the database is shutdown during the memtable compaction.
TEST(DBTest, RecoverDuringMemtableCompaction) {
  do {
    Options options = CurrentOptions();
    options.env = env_;
    options.write_buffer_size = 1000000;
    Reopen(&options);

    // Trigger a long memtable compaction and reopen the database during it
    ASSERT_OK(Put("foo", "v1"));                         // Goes to 1st log file
    ASSERT_OK(Put("big1", std::string(10000000, 'x')));  // Fills memtable
    ASSERT_OK(Put("big2", std::string(1000, 'y')));      // Triggers compaction
    ASSERT_OK(Put("bar", "v2"));                         // Goes to new log file

    Reopen(&options);
    ASSERT_EQ("v1", Get("foo"));
    ASSERT_EQ("v2", Get("bar"));
    ASSERT_EQ(std::string(10000000, 'x'), Get("big1"));
    ASSERT_EQ(std::string(1000, 'y'), Get("big2"));
  } while (ChangeOptions());
}

static std::string Key(int i) {
  char buf[100];
  snprintf(buf, sizeof(buf), "key%06d", i);
  return std::string(buf);
}

TEST(DBTest, MinorCompactionsHappen) {
  Options options = CurrentOptions();
  options.write_buffer_size = 10000;
  Reopen(&options);

  const int N = 500;

  int starting_num_tables = TotalTableFiles();
  for (int i = 0; i < N; i++) {
    ASSERT_OK(Put(Key(i), Key(i) + std::string(1000, 'v')));
  }
  int ending_num_tables = TotalTableFiles();
  ASSERT_GT(ending_num_tables, starting_num_tables);

  for (int i = 0; i < N; i++) {
    ASSERT_EQ(Key(i) + std::string(1000, 'v'), Get(Key(i)));
  }

  Reopen();

  for (int i = 0; i < N; i++) {
    ASSERT_EQ(Key(i) + std::string(1000, 'v'), Get(Key(i)));
  }
}

TEST(DBTest, RecoverWithLargeLog) {
  {
    Options options = CurrentOptions();
    Reopen(&options);
    ASSERT_OK(Put("big1", std::string(200000, '1')));
    ASSERT_OK(Put("big2", std::string(200000, '2')));
    ASSERT_OK(Put("small3", std::string(10, '3')));
    ASSERT_OK(Put("small4", std::string(10, '4')));
    ASSERT_EQ(NumTableFilesAtLevel(0), 0);
  }

  // Make sure that if we re-open with a small write buffer size that
  // we flush table files in the middle of a large log file.
  Options options = CurrentOptions();
  options.write_buffer_size = 100000;
  Reopen(&options);
  ASSERT_EQ(NumTableFilesAtLevel(0), 3);
  ASSERT_EQ(std::string(200000, '1'), Get("big1"));
  ASSERT_EQ(std::string(200000, '2'), Get("big2"));
  ASSERT_EQ(std::string(10, '3'), Get("small3"));
  ASSERT_EQ(std::string(10, '4'), Get("small4"));
  ASSERT_GT(NumTableFilesAtLevel(0), 1);
}

TEST(DBTest, CompactionsGenerateMultipleFiles) {
  Options options = CurrentOptions();
  options.write_buffer_size = 100000000;        // Large write buffer
  Reopen(&options);

  Random rnd(301);

  // Write 8MB (80 values, each 100K)
  ASSERT_EQ(NumTableFilesAtLevel(0), 0);
  std::vector<std::string> values;
  for (int i = 0; i < 80; i++) {
    values.push_back(RandomString(&rnd, 100000));
    ASSERT_OK(Put(Key(i), values[i]));
  }

  // Reopening moves updates to level-0
  Reopen(&options);
  dbfull()->TEST_CompactRange(0, NULL, NULL);

  ASSERT_EQ(NumTableFilesAtLevel(0), 0);
  ASSERT_GT(NumTableFilesAtLevel(1), 1);
  for (int i = 0; i < 80; i++) {
    ASSERT_EQ(Get(Key(i)), values[i]);
  }
}

TEST(DBTest, RepeatedWritesToSameKey) {
  Options options = CurrentOptions();
  options.env = env_;
  options.write_buffer_size = 100000;  // Small write buffer
  Reopen(&options);

  // We must have at most one file per level except for level-0,
  // which may have up to kL0_StopWritesTrigger files.
  const int kMaxFiles = config::kNumLevels + config::kL0_StopWritesTrigger;

  Random rnd(301);
  std::string value = RandomString(&rnd, 2 * options.write_buffer_size);
  for (int i = 0; i < 5 * kMaxFiles; i++) {
    Put("key", value);
    ASSERT_LE(TotalTableFiles(), kMaxFiles);
    fprintf(stderr, "after %d: %d files\n", int(i+1), TotalTableFiles());
  }
}

TEST(DBTest, SparseMerge) {
  Options options = CurrentOptions();
  options.compression = kNoCompression;
  Reopen(&options);

  FillLevels("A", "Z");

  // Suppose there is:
  //    small amount of data with prefix A
  //    large amount of data with prefix B
  //    small amount of data with prefix C
  // and that recent updates have made small changes to all three prefixes.
  // Check that we do not do a compaction that merges all of B in one shot.
  const std::string value(1000, 'x');
  Put("A", "va");
  // Write approximately 100MB of "B" values
  for (int i = 0; i < 100000; i++) {
    char key[100];
    snprintf(key, sizeof(key), "B%010d", i);
    Put(key, value);
  }
  Put("C", "vc");
  dbfull()->TEST_CompactMemTable();
  dbfull()->TEST_CompactRange(0, NULL, NULL);

  // Make sparse update
  Put("A",    "va2");
  Put("B100", "bvalue2");
  Put("C",    "vc2");
  dbfull()->TEST_CompactMemTable();

  // Compactions should not cause us to create a situation where
  // a file overlaps too much data at the next level.
  ASSERT_LE(dbfull()->TEST_MaxNextLevelOverlappingBytes(), 20*1048576);
  dbfull()->TEST_CompactRange(0, NULL, NULL);
  ASSERT_LE(dbfull()->TEST_MaxNextLevelOverlappingBytes(), 20*1048576);
  dbfull()->TEST_CompactRange(1, NULL, NULL);
  ASSERT_LE(dbfull()->TEST_MaxNextLevelOverlappingBytes(), 20*1048576);
}

static bool Between(uint64_t val, uint64_t low, uint64_t high) {
  bool result = (val >= low) && (val <= high);
  if (!result) {
    fprintf(stderr, "Value %llu is not in range [%llu, %llu]\n",
            (unsigned long long)(val),
            (unsigned long long)(low),
            (unsigned long long)(high));
  }
  return result;
}

TEST(DBTest, ApproximateSizes) {
  do {
    Options options = CurrentOptions();
    options.write_buffer_size = 100000000;        // Large write buffer
    options.compression = kNoCompression;
    DestroyAndReopen();

    ASSERT_TRUE(Between(Size("", "xyz"), 0, 0));
    Reopen(&options);
    ASSERT_TRUE(Between(Size("", "xyz"), 0, 0));

    // Write 8MB (80 values, each 100K)
    ASSERT_EQ(NumTableFilesAtLevel(0), 0);
    const int N = 80;
    static const int S1 = 100000;
    static const int S2 = 105000;  // Allow some expansion from metadata
    Random rnd(301);
    for (int i = 0; i < N; i++) {
      ASSERT_OK(Put(Key(i), RandomString(&rnd, S1)));
    }

    // 0 because GetApproximateSizes() does not account for memtable space
    ASSERT_TRUE(Between(Size("", Key(50)), 0, 0));

    if (options.reuse_logs) {
      // Recovery will reuse memtable, and GetApproximateSizes() does not
      // account for memtable usage;
      Reopen(&options);
      ASSERT_TRUE(Between(Size("", Key(50)), 0, 0));
      continue;
    }

    // Check sizes across recovery by reopening a few times
    for (int run = 0; run < 3; run++) {
      Reopen(&options);

      for (int compact_start = 0; compact_start < N; compact_start += 10) {
        for (int i = 0; i < N; i += 10) {
          ASSERT_TRUE(Between(Size("", Key(i)), S1*i, S2*i));
          ASSERT_TRUE(Between(Size("", Key(i)+".suffix"), S1*(i+1), S2*(i+1)));
          ASSERT_TRUE(Between(Size(Key(i), Key(i+10)), S1*10, S2*10));
        }
        ASSERT_TRUE(Between(Size("", Key(50)), S1*50, S2*50));
        ASSERT_TRUE(Between(Size("", Key(50)+".suffix"), S1*50, S2*50));

        std::string cstart_str = Key(compact_start);
        std::string cend_str = Key(compact_start + 9);
        Slice cstart = cstart_str;
        Slice cend = cend_str;
        dbfull()->TEST_CompactRange(0, &cstart, &cend);
      }

      ASSERT_EQ(NumTableFilesAtLevel(0), 0);
      ASSERT_GT(NumTableFilesAtLevel(1), 0);
    }
  } while (ChangeOptions());
}

TEST(DBTest, ApproximateSizes_MixOfSmallAndLarge) {
  do {
    Options options = CurrentOptions();
    options.compression = kNoCompression;
    Reopen();

    Random rnd(301);
    std::string big1 = RandomString(&rnd, 100000);
    ASSERT_OK(Put(Key(0), RandomString(&rnd, 10000)));
    ASSERT_OK(Put(Key(1), RandomString(&rnd, 10000)));
    ASSERT_OK(Put(Key(2), big1));
    ASSERT_OK(Put(Key(3), RandomString(&rnd, 10000)));
    ASSERT_OK(Put(Key(4), big1));
    ASSERT_OK(Put(Key(5), RandomString(&rnd, 10000)));
    ASSERT_OK(Put(Key(6), RandomString(&rnd, 300000)));
    ASSERT_OK(Put(Key(7), RandomString(&rnd, 10000)));

    if (options.reuse_logs) {
      // Need to force a memtable compaction since recovery does not do so.
      ASSERT_OK(dbfull()->TEST_CompactMemTable());
    }

    // Check sizes across recovery by reopening a few times
    for (int run = 0; run < 3; run++) {
      Reopen(&options);

      ASSERT_TRUE(Between(Size("", Key(0)), 0, 0));
      ASSERT_TRUE(Between(Size("", Key(1)), 10000, 11000));
      ASSERT_TRUE(Between(Size("", Key(2)), 20000, 21000));
      ASSERT_TRUE(Between(Size("", Key(3)), 120000, 121000));
      ASSERT_TRUE(Between(Size("", Key(4)), 130000, 131000));
      ASSERT_TRUE(Between(Size("", Key(5)), 230000, 231000));
      ASSERT_TRUE(Between(Size("", Key(6)), 240000, 241000));
      ASSERT_TRUE(Between(Size("", Key(7)), 540000, 541000));
      ASSERT_TRUE(Between(Size("", Key(8)), 550000, 560000));

      ASSERT_TRUE(Between(Size(Key(3), Key(5)), 110000, 111000));

      dbfull()->TEST_CompactRange(0, NULL, NULL);
    }
  } while (ChangeOptions());
}

TEST(DBTest, IteratorPinsRef) {
  Put("foo", "hello");

  // Get iterator that will yield the current contents of the DB.
  Iterator* iter = db_->NewIterator(ReadOptions());

  // Write to force compactions
  Put("foo", "newvalue1");
  for (int i = 0; i < 100; i++) {
    ASSERT_OK(Put(Key(i), Key(i) + std::string(100000, 'v'))); // 100K values
  }
  Put("foo", "newvalue2");

  iter->SeekToFirst();
  ASSERT_TRUE(iter->Valid());
  ASSERT_EQ("foo", iter->key().ToString());
  ASSERT_EQ("hello", iter->value().ToString());
  iter->Next();
  ASSERT_TRUE(!iter->Valid());
  delete iter;
}

TEST(DBTest, Snapshot) {
  do {
    Put("foo", "v1");
    const Snapshot* s1 = db_->GetSnapshot();
    Put("foo", "v2");
    const Snapshot* s2 = db_->GetSnapshot();
    Put("foo", "v3");
    const Snapshot* s3 = db_->GetSnapshot();

    Put("foo", "v4");
    ASSERT_EQ("v1", Get("foo", s1));
    ASSERT_EQ("v2", Get("foo", s2));
    ASSERT_EQ("v3", Get("foo", s3));
    ASSERT_EQ("v4", Get("foo"));

    db_->ReleaseSnapshot(s3);
    ASSERT_EQ("v1", Get("foo", s1));
    ASSERT_EQ("v2", Get("foo", s2));
    ASSERT_EQ("v4", Get("foo"));

    db_->ReleaseSnapshot(s1);
    ASSERT_EQ("v2", Get("foo", s2));
    ASSERT_EQ("v4", Get("foo"));

    db_->ReleaseSnapshot(s2);
    ASSERT_EQ("v4", Get("foo"));
  } while (ChangeOptions());
}

TEST(DBTest, HiddenValuesAreRemoved) {
  do {
    Random rnd(301);
    FillLevels("a", "z");

    std::string big = RandomString(&rnd, 50000);
    Put("foo", big);
    Put("pastfoo", "v");
    const Snapshot* snapshot = db_->GetSnapshot();
    Put("foo", "tiny");
    Put("pastfoo2", "v2");        // Advance sequence number one more

    ASSERT_OK(dbfull()->TEST_CompactMemTable());
    ASSERT_GT(NumTableFilesAtLevel(0), 0);

    ASSERT_EQ(big, Get("foo", snapshot));
    ASSERT_TRUE(Between(Size("", "pastfoo"), 50000, 60000));
    db_->ReleaseSnapshot(snapshot);
    ASSERT_EQ(AllEntriesFor("foo"), "[ tiny, " + big + " ]");
    Slice x("x");
    dbfull()->TEST_CompactRange(0, NULL, &x);
    ASSERT_EQ(AllEntriesFor("foo"), "[ tiny ]");
    ASSERT_EQ(NumTableFilesAtLevel(0), 0);
    ASSERT_GE(NumTableFilesAtLevel(1), 1);
    dbfull()->TEST_CompactRange(1, NULL, &x);
    ASSERT_EQ(AllEntriesFor("foo"), "[ tiny ]");

    ASSERT_TRUE(Between(Size("", "pastfoo"), 0, 1000));
  } while (ChangeOptions());
}

TEST(DBTest, DeletionMarkers1) {
  Put("foo", "v1");
  ASSERT_OK(dbfull()->TEST_CompactMemTable());
  const int last = config::kMaxMemCompactLevel;
  ASSERT_EQ(NumTableFilesAtLevel(last), 1);   // foo => v1 is now in last level

  // Place a table at level last-1 to prevent merging with preceding mutation
  Put("a", "begin");
  Put("z", "end");
  dbfull()->TEST_CompactMemTable();
  ASSERT_EQ(NumTableFilesAtLevel(last), 1);
  ASSERT_EQ(NumTableFilesAtLevel(last-1), 1);

  Delete("foo");
  Put("foo", "v2");
  ASSERT_EQ(AllEntriesFor("foo"), "[ v2, DEL, v1 ]");
  ASSERT_OK(dbfull()->TEST_CompactMemTable());  // Moves to level last-2
  ASSERT_EQ(AllEntriesFor("foo"), "[ v2, DEL, v1 ]");
  Slice z("z");
  dbfull()->TEST_CompactRange(last-2, NULL, &z);
  // DEL eliminated, but v1 remains because we aren't compacting that level
  // (DEL can be eliminated because v2 hides v1).
  ASSERT_EQ(AllEntriesFor("foo"), "[ v2, v1 ]");
  dbfull()->TEST_CompactRange(last-1, NULL, NULL);
  // Merging last-1 w/ last, so we are the base level for "foo", so
  // DEL is removed.  (as is v1).
  ASSERT_EQ(AllEntriesFor("foo"), "[ v2 ]");
}

TEST(DBTest, DeletionMarkers2) {
  Put("foo", "v1");
  ASSERT_OK(dbfull()->TEST_CompactMemTable());
  const int last = config::kMaxMemCompactLevel;
  ASSERT_EQ(NumTableFilesAtLevel(last), 1);   // foo => v1 is now in last level

  // Place a table at level last-1 to prevent merging with preceding mutation
  Put("a", "begin");
  Put("z", "end");
  dbfull()->TEST_CompactMemTable();
  ASSERT_EQ(NumTableFilesAtLevel(last), 1);
  ASSERT_EQ(NumTableFilesAtLevel(last-1), 1);

  Delete("foo");
  ASSERT_EQ(AllEntriesFor("foo"), "[ DEL, v1 ]");
  ASSERT_OK(dbfull()->TEST_CompactMemTable());  // Moves to level last-2
  ASSERT_EQ(AllEntriesFor("foo"), "[ DEL, v1 ]");
  dbfull()->TEST_CompactRange(last-2, NULL, NULL);
  // DEL kept: "last" file overlaps
  ASSERT_EQ(AllEntriesFor("foo"), "[ DEL, v1 ]");
  dbfull()->TEST_CompactRange(last-1, NULL, NULL);
  // Merging last-1 w/ last, so we are the base level for "foo", so
  // DEL is removed.  (as is v1).
  ASSERT_EQ(AllEntriesFor("foo"), "[ ]");
}

TEST(DBTest, OverlapInLevel0) {
  do {
    ASSERT_EQ(config::kMaxMemCompactLevel, 2) << "Fix test to match config";

    // Fill levels 1 and 2 to disable the pushing of new memtables to levels > 0.
    ASSERT_OK(Put("100", "v100"));
    ASSERT_OK(Put("999", "v999"));
    dbfull()->TEST_CompactMemTable();
    ASSERT_OK(Delete("100"));
    ASSERT_OK(Delete("999"));
    dbfull()->TEST_CompactMemTable();
    ASSERT_EQ("0,1,1", FilesPerLevel());

    // Make files spanning the following ranges in level-0:
    //  files[0]  200 .. 900
    //  files[1]  300 .. 500
    // Note that files are sorted by smallest key.
    ASSERT_OK(Put("300", "v300"));
    ASSERT_OK(Put("500", "v500"));
    dbfull()->TEST_CompactMemTable();
    ASSERT_OK(Put("200", "v200"));
    ASSERT_OK(Put("600", "v600"));
    ASSERT_OK(Put("900", "v900"));
    dbfull()->TEST_CompactMemTable();
    ASSERT_EQ("2,1,1", FilesPerLevel());

    // Compact away the placeholder files we created initially
    dbfull()->TEST_CompactRange(1, NULL, NULL);
    dbfull()->TEST_CompactRange(2, NULL, NULL);
    ASSERT_EQ("2", FilesPerLevel());

    // Do a memtable compaction.  Before bug-fix, the compaction would
    // not detect the overlap with level-0 files and would incorrectly place
    // the deletion in a deeper level.
    ASSERT_OK(Delete("600"));
    dbfull()->TEST_CompactMemTable();
    ASSERT_EQ("3", FilesPerLevel());
    ASSERT_EQ("NOT_FOUND", Get("600"));
  } while (ChangeOptions());
}

TEST(DBTest, L0_CompactionBug_Issue44_a) {
  Reopen();
  ASSERT_OK(Put("b", "v"));
  Reopen();
  ASSERT_OK(Delete("b"));
  ASSERT_OK(Delete("a"));
  Reopen();
  ASSERT_OK(Delete("a"));
  Reopen();
  ASSERT_OK(Put("a", "v"));
  Reopen();
  Reopen();
  ASSERT_EQ("(a->v)", Contents());
  DelayMilliseconds(1000);  // Wait for compaction to finish
  ASSERT_EQ("(a->v)", Contents());
}

TEST(DBTest, L0_CompactionBug_Issue44_b) {
  Reopen();
  Put("","");
  Reopen();
  Delete("e");
  Put("","");
  Reopen();
  Put("c", "cv");
  Reopen();
  Put("","");
  Reopen();
  Put("","");
  DelayMilliseconds(1000);  // Wait for compaction to finish
  Reopen();
  Put("d","dv");
  Reopen();
  Put("","");
  Reopen();
  Delete("d");
  Delete("b");
  Reopen();
  ASSERT_EQ("(->)(c->cv)", Contents());
  DelayMilliseconds(1000);  // Wait for compaction to finish
  ASSERT_EQ("(->)(c->cv)", Contents());
}

TEST(DBTest, ComparatorCheck) {
  class NewComparator : public Comparator {
   public:
    virtual const char* Name() const { return "leveldb.NewComparator"; }
    virtual int Compare(const Slice& a, const Slice& b) const {
      return BytewiseComparator()->Compare(a, b);
    }
    virtual void FindShortestSeparator(std::string* s, const Slice& l) const {
      BytewiseComparator()->FindShortestSeparator(s, l);
    }
    virtual void FindShortSuccessor(std::string* key) const {
      BytewiseComparator()->FindShortSuccessor(key);
    }
  };
  NewComparator cmp;
  Options new_options = CurrentOptions();
  new_options.comparator = &cmp;
  Status s = TryReopen(&new_options);
  ASSERT_TRUE(!s.ok());
  ASSERT_TRUE(s.ToString().find("comparator") != std::string::npos)
      << s.ToString();
}

TEST(DBTest, CustomComparator) {
  class NumberComparator : public Comparator {
   public:
    virtual const char* Name() const { return "test.NumberComparator"; }
    virtual int Compare(const Slice& a, const Slice& b) const {
      return ToNumber(a) - ToNumber(b);
    }
    virtual void FindShortestSeparator(std::string* s, const Slice& l) const {
      ToNumber(*s);     // Check format
      ToNumber(l);      // Check format
    }
    virtual void FindShortSuccessor(std::string* key) const {
      ToNumber(*key);   // Check format
    }
   private:
    static int ToNumber(const Slice& x) {
      // Check that there are no extra characters.
      ASSERT_TRUE(x.size() >= 2 && x[0] == '[' && x[x.size()-1] == ']')
          << EscapeString(x);
      int val;
      char ignored;
      ASSERT_TRUE(sscanf(x.ToString().c_str(), "[%i]%c", &val, &ignored) == 1)
          << EscapeString(x);
      return val;
    }
  };
  NumberComparator cmp;
  Options new_options = CurrentOptions();
  new_options.create_if_missing = true;
  new_options.comparator = &cmp;
  new_options.filter_policy = NULL;     // Cannot use bloom filters
  new_options.write_buffer_size = 1000;  // Compact more often
  DestroyAndReopen(&new_options);
  ASSERT_OK(Put("[10]", "ten"));
  ASSERT_OK(Put("[0x14]", "twenty"));
  for (int i = 0; i < 2; i++) {
    ASSERT_EQ("ten", Get("[10]"));
    ASSERT_EQ("ten", Get("[0xa]"));
    ASSERT_EQ("twenty", Get("[20]"));
    ASSERT_EQ("twenty", Get("[0x14]"));
    ASSERT_EQ("NOT_FOUND", Get("[15]"));
    ASSERT_EQ("NOT_FOUND", Get("[0xf]"));
    Compact("[0]", "[9999]");
  }

  for (int run = 0; run < 2; run++) {
    for (int i = 0; i < 1000; i++) {
      char buf[100];
      snprintf(buf, sizeof(buf), "[%d]", i*10);
      ASSERT_OK(Put(buf, buf));
    }
    Compact("[0]", "[1000000]");
  }
}

TEST(DBTest, ManualCompaction) {
  ASSERT_EQ(config::kMaxMemCompactLevel, 2)
      << "Need to update this test to match kMaxMemCompactLevel";

  MakeTables(3, "p", "q");
  ASSERT_EQ("1,1,1", FilesPerLevel());

  // Compaction range falls before files
  Compact("", "c");
  ASSERT_EQ("1,1,1", FilesPerLevel());

  // Compaction range falls after files
  Compact("r", "z");
  ASSERT_EQ("1,1,1", FilesPerLevel());

  // Compaction range overlaps files
  Compact("p1", "p9");
  ASSERT_EQ("0,0,1", FilesPerLevel());

  // Populate a different range
  MakeTables(3, "c", "e");
  ASSERT_EQ("1,1,2", FilesPerLevel());

  // Compact just the new range
  Compact("b", "f");
  ASSERT_EQ("0,0,2", FilesPerLevel());

  // Compact all
  MakeTables(1, "a", "z");
  ASSERT_EQ("0,1,2", FilesPerLevel());
  db_->CompactRange(NULL, NULL);
  ASSERT_EQ("0,0,1", FilesPerLevel());
}

TEST(DBTest, DBOpen_Options) {
  std::string dbname = test::TmpDir() + "/db_options_test";
  DestroyDB(dbname, Options());

  // Does not exist, and create_if_missing == false: error
  DB* db = NULL;
  Options opts;
  opts.create_if_missing = false;
  Status s = DB::Open(opts, dbname, &db);
  ASSERT_TRUE(strstr(s.ToString().c_str(), "does not exist") != NULL);
  ASSERT_TRUE(db == NULL);

  // Does not exist, and create_if_missing == true: OK
  opts.create_if_missing = true;
  s = DB::Open(opts, dbname, &db);
  ASSERT_OK(s);
  ASSERT_TRUE(db != NULL);

  delete db;
  db = NULL;

  // Does exist, and error_if_exists == true: error
  opts.create_if_missing = false;
  opts.error_if_exists = true;
  s = DB::Open(opts, dbname, &db);
  ASSERT_TRUE(strstr(s.ToString().c_str(), "exists") != NULL);
  ASSERT_TRUE(db == NULL);

  // Does exist, and error_if_exists == false: OK
  opts.create_if_missing = true;
  opts.error_if_exists = false;
  s = DB::Open(opts, dbname, &db);
  ASSERT_OK(s);
  ASSERT_TRUE(db != NULL);

  delete db;
  db = NULL;
}

TEST(DBTest, Locking) {
  DB* db2 = NULL;
  Status s = DB::Open(CurrentOptions(), dbname_, &db2);
  ASSERT_TRUE(!s.ok()) << "Locking did not prevent re-opening db";
}

// Check that number of files does not grow when we are out of space
TEST(DBTest, NoSpace) {
  Options options = CurrentOptions();
  options.env = env_;
  Reopen(&options);

  ASSERT_OK(Put("foo", "v1"));
  ASSERT_EQ("v1", Get("foo"));
  Compact("a", "z");
  const int num_files = CountFiles();
  env_->no_space_.Release_Store(env_);   // Force out-of-space errors
  for (int i = 0; i < 10; i++) {
    for (int level = 0; level < config::kNumLevels-1; level++) {
      dbfull()->TEST_CompactRange(level, NULL, NULL);
    }
  }
  env_->no_space_.Release_Store(NULL);
  ASSERT_LT(CountFiles(), num_files + 3);
}

TEST(DBTest, ExponentialBackoff) {
  Options options = CurrentOptions();
  options.env = env_;
  Reopen(&options);

  ASSERT_OK(Put("foo", "v1"));
  ASSERT_EQ("v1", Get("foo"));
  Compact("a", "z");
  env_->non_writable_.Release_Store(env_);  // Force errors for new files
  env_->sleep_counter_.Reset();
  env_->sleep_time_counter_.Reset();
  for (int i = 0; i < 5; i++) {
    dbfull()->TEST_CompactRange(2, NULL, NULL);
  }
  env_->non_writable_.Release_Store(NULL);

  // Wait for compaction to finish
  DelayMilliseconds(1000);

  ASSERT_GE(env_->sleep_counter_.Read(), 5);
  ASSERT_LT(env_->sleep_counter_.Read(), 10);
  ASSERT_GE(env_->sleep_time_counter_.Read(), 10e6);
}

TEST(DBTest, NonWritableFileSystem) {
  Options options = CurrentOptions();
  options.write_buffer_size = 1000;
  options.env = env_;
  Reopen(&options);
  ASSERT_OK(Put("foo", "v1"));
  env_->non_writable_.Release_Store(env_);  // Force errors for new files
  std::string big(100000, 'x');
  int errors = 0;
  for (int i = 0; i < 20; i++) {
    fprintf(stderr, "iter %d; errors %d\n", i, errors);
    if (!Put("foo", big).ok()) {
      errors++;
      DelayMilliseconds(100);
    }
  }
  ASSERT_GT(errors, 0);
  env_->non_writable_.Release_Store(NULL);
}

TEST(DBTest, WriteSyncError) {
  // Check that log sync errors cause the DB to disallow future writes.

  // (a) Cause log sync calls to fail
  Options options = CurrentOptions();
  options.env = env_;
  Reopen(&options);
  env_->data_sync_error_.Release_Store(env_);

  // (b) Normal write should succeed
  WriteOptions w;
  ASSERT_OK(db_->Put(w, "k1", "v1"));
  ASSERT_EQ("v1", Get("k1"));

  // (c) Do a sync write; should fail
  w.sync = true;
  ASSERT_TRUE(!db_->Put(w, "k2", "v2").ok());
  ASSERT_EQ("v1", Get("k1"));
  ASSERT_EQ("NOT_FOUND", Get("k2"));

  // (d) make sync behave normally
  env_->data_sync_error_.Release_Store(NULL);

  // (e) Do a non-sync write; should fail
  w.sync = false;
  ASSERT_TRUE(!db_->Put(w, "k3", "v3").ok());
  ASSERT_EQ("v1", Get("k1"));
  ASSERT_EQ("NOT_FOUND", Get("k2"));
  ASSERT_EQ("NOT_FOUND", Get("k3"));
}

TEST(DBTest, ManifestWriteError) {
  // Test for the following problem:
  // (a) Compaction produces file F
  // (b) Log record containing F is written to MANIFEST file, but Sync() fails
  // (c) GC deletes F
  // (d) After reopening DB, reads fail since deleted F is named in log record

  // We iterate twice.  In the second iteration, everything is the
  // same except the log record never makes it to the MANIFEST file.
  for (int iter = 0; iter < 2; iter++) {
    port::AtomicPointer* error_type = (iter == 0)
        ? &env_->manifest_sync_error_
        : &env_->manifest_write_error_;

    // Insert foo=>bar mapping
    Options options = CurrentOptions();
    options.env = env_;
    options.create_if_missing = true;
    options.error_if_exists = false;
    DestroyAndReopen(&options);
    ASSERT_OK(Put("foo", "bar"));
    ASSERT_EQ("bar", Get("foo"));

    // Memtable compaction (will succeed)
    dbfull()->TEST_CompactMemTable();
    ASSERT_EQ("bar", Get("foo"));
    const int last = config::kMaxMemCompactLevel;
    ASSERT_EQ(NumTableFilesAtLevel(last), 1);   // foo=>bar is now in last level

    // Merging compaction (will fail)
    error_type->Release_Store(env_);
    dbfull()->TEST_CompactRange(last, NULL, NULL);  // Should fail
    ASSERT_EQ("bar", Get("foo"));

    // Recovery: should not lose data
    error_type->Release_Store(NULL);
    Reopen(&options);
    ASSERT_EQ("bar", Get("foo"));
  }
}

TEST(DBTest, MissingSSTFile) {
  ASSERT_OK(Put("foo", "bar"));
  ASSERT_EQ("bar", Get("foo"));

  // Dump the memtable to disk.
  dbfull()->TEST_CompactMemTable();
  ASSERT_EQ("bar", Get("foo"));

  Close();
  ASSERT_TRUE(DeleteAnSSTFile());
  Options options = CurrentOptions();
  options.paranoid_checks = true;
  Status s = TryReopen(&options);
  ASSERT_TRUE(!s.ok());
  ASSERT_TRUE(s.ToString().find("issing") != std::string::npos)
      << s.ToString();
}

<<<<<<< HEAD
=======
TEST(DBTest, StillReadSST) {
  ASSERT_OK(Put("foo", "bar"));
  ASSERT_EQ("bar", Get("foo"));

  // Dump the memtable to disk.
  dbfull()->TEST_CompactMemTable();
  ASSERT_EQ("bar", Get("foo"));
  Close();
  ASSERT_GT(RenameLDBToSST(), 0);
  Options options = CurrentOptions();
  options.paranoid_checks = true;
  Status s = TryReopen(&options);
  ASSERT_TRUE(s.ok());
  ASSERT_EQ("bar", Get("foo"));
}

>>>>>>> dac5d68f
TEST(DBTest, FilesDeletedAfterCompaction) {
  ASSERT_OK(Put("foo", "v2"));
  Compact("a", "z");
  const int num_files = CountFiles();
  for (int i = 0; i < 10; i++) {
    ASSERT_OK(Put("foo", "v2"));
    Compact("a", "z");
  }
  ASSERT_EQ(CountFiles(), num_files);
}

TEST(DBTest, BloomFilter) {
  env_->count_random_reads_ = true;
  Options options = CurrentOptions();
  options.env = env_;
  options.block_cache = NewLRUCache(0);  // Prevent cache hits
  options.filter_policy = NewBloomFilterPolicy(10);
  Reopen(&options);

  // Populate multiple layers
  const int N = 10000;
  for (int i = 0; i < N; i++) {
    ASSERT_OK(Put(Key(i), Key(i)));
  }
  Compact("a", "z");
  for (int i = 0; i < N; i += 100) {
    ASSERT_OK(Put(Key(i), Key(i)));
  }
  dbfull()->TEST_CompactMemTable();

  // Prevent auto compactions triggered by seeks
  env_->delay_data_sync_.Release_Store(env_);

  // Lookup present keys.  Should rarely read from small sstable.
  env_->random_read_counter_.Reset();
  for (int i = 0; i < N; i++) {
    ASSERT_EQ(Key(i), Get(Key(i)));
  }
  int reads = env_->random_read_counter_.Read();
  fprintf(stderr, "%d present => %d reads\n", N, reads);
  ASSERT_GE(reads, N);
  ASSERT_LE(reads, N + 2*N/100);

  // Lookup present keys.  Should rarely read from either sstable.
  env_->random_read_counter_.Reset();
  for (int i = 0; i < N; i++) {
    ASSERT_EQ("NOT_FOUND", Get(Key(i) + ".missing"));
  }
  reads = env_->random_read_counter_.Read();
  fprintf(stderr, "%d missing => %d reads\n", N, reads);
  ASSERT_LE(reads, 3*N/100);

  env_->delay_data_sync_.Release_Store(NULL);
  Close();
  delete options.block_cache;
  delete options.filter_policy;
}

// Multi-threaded test:
namespace {

static const int kNumThreads = 4;
static const int kTestSeconds = 10;
static const int kNumKeys = 1000;

struct MTState {
  DBTest* test;
  port::AtomicPointer stop;
  port::AtomicPointer counter[kNumThreads];
  port::AtomicPointer thread_done[kNumThreads];
};

struct MTThread {
  MTState* state;
  int id;
};

static void MTThreadBody(void* arg) {
  MTThread* t = reinterpret_cast<MTThread*>(arg);
  int id = t->id;
  DB* db = t->state->test->db_;
  uintptr_t counter = 0;
  fprintf(stderr, "... starting thread %d\n", id);
  Random rnd(1000 + id);
  std::string value;
  char valbuf[1500];
  while (t->state->stop.Acquire_Load() == NULL) {
    t->state->counter[id].Release_Store(reinterpret_cast<void*>(counter));

    int key = rnd.Uniform(kNumKeys);
    char keybuf[20];
    snprintf(keybuf, sizeof(keybuf), "%016d", key);

    if (rnd.OneIn(2)) {
      // Write values of the form <key, my id, counter>.
      // We add some padding for force compactions.
      snprintf(valbuf, sizeof(valbuf), "%d.%d.%-1000d",
               key, id, static_cast<int>(counter));
      ASSERT_OK(db->Put(WriteOptions(), Slice(keybuf), Slice(valbuf)));
    } else {
      // Read a value and verify that it matches the pattern written above.
      Status s = db->Get(ReadOptions(), Slice(keybuf), &value);
      if (s.IsNotFound()) {
        // Key has not yet been written
      } else {
        // Check that the writer thread counter is >= the counter in the value
        ASSERT_OK(s);
        int k, w, c;
        ASSERT_EQ(3, sscanf(value.c_str(), "%d.%d.%d", &k, &w, &c)) << value;
        ASSERT_EQ(k, key);
        ASSERT_GE(w, 0);
        ASSERT_LT(w, kNumThreads);
        ASSERT_LE(static_cast<uintptr_t>(c), reinterpret_cast<uintptr_t>(
            t->state->counter[w].Acquire_Load()));
      }
    }
    counter++;
  }
  t->state->thread_done[id].Release_Store(t);
  fprintf(stderr, "... stopping thread %d after %d ops\n", id, int(counter));
}

}  // namespace

TEST(DBTest, MultiThreaded) {
  do {
    // Initialize state
    MTState mt;
    mt.test = this;
    mt.stop.Release_Store(0);
    for (int id = 0; id < kNumThreads; id++) {
      mt.counter[id].Release_Store(0);
      mt.thread_done[id].Release_Store(0);
    }

    // Start threads
    MTThread thread[kNumThreads];
    for (int id = 0; id < kNumThreads; id++) {
      thread[id].state = &mt;
      thread[id].id = id;
      env_->StartThread(MTThreadBody, &thread[id]);
    }

    // Let them run for a while
    DelayMilliseconds(kTestSeconds * 1000);

    // Stop the threads and wait for them to finish
    mt.stop.Release_Store(&mt);
    for (int id = 0; id < kNumThreads; id++) {
      while (mt.thread_done[id].Acquire_Load() == NULL) {
        DelayMilliseconds(100);
      }
    }
  } while (ChangeOptions());
}

namespace {
typedef std::map<std::string, std::string> KVMap;
}

class ModelDB: public DB {
 public:
  class ModelSnapshot : public Snapshot {
   public:
    KVMap map_;
  };

  explicit ModelDB(const Options& options): options_(options) { }
  ~ModelDB() { }
  virtual Status Put(const WriteOptions& o, const Slice& k, const Slice& v) {
    return DB::Put(o, k, v);
  }
  virtual Status Delete(const WriteOptions& o, const Slice& key) {
    return DB::Delete(o, key);
  }
  virtual Status Get(const ReadOptions& options,
                     const Slice& key, std::string* value) {
    assert(false);      // Not implemented
    return Status::NotFound(key);
  }
  virtual Iterator* NewIterator(const ReadOptions& options) {
    if (options.snapshot == NULL) {
      KVMap* saved = new KVMap;
      *saved = map_;
      return new ModelIter(saved, true);
    } else {
      const KVMap* snapshot_state =
          &(reinterpret_cast<const ModelSnapshot*>(options.snapshot)->map_);
      return new ModelIter(snapshot_state, false);
    }
  }
  virtual const Snapshot* GetSnapshot() {
    ModelSnapshot* snapshot = new ModelSnapshot;
    snapshot->map_ = map_;
    return snapshot;
  }

  virtual void ReleaseSnapshot(const Snapshot* snapshot) {
    delete reinterpret_cast<const ModelSnapshot*>(snapshot);
  }
  virtual Status Write(const WriteOptions& options, WriteBatch* batch) {
    class Handler : public WriteBatch::Handler {
     public:
      KVMap* map_;
      virtual void Put(const Slice& key, const Slice& value) {
        (*map_)[key.ToString()] = value.ToString();
      }
      virtual void Delete(const Slice& key) {
        map_->erase(key.ToString());
      }
    };
    Handler handler;
    handler.map_ = &map_;
    return batch->Iterate(&handler);
  }

  virtual bool GetProperty(const Slice& property, std::string* value) {
    return false;
  }
  virtual void GetApproximateSizes(const Range* r, int n, uint64_t* sizes) {
    for (int i = 0; i < n; i++) {
      sizes[i] = 0;
    }
  }
  virtual void CompactRange(const Slice* start, const Slice* end) {
  }

 private:
  class ModelIter: public Iterator {
   public:
    ModelIter(const KVMap* map, bool owned)
        : map_(map), owned_(owned), iter_(map_->end()) {
    }
    ~ModelIter() {
      if (owned_) delete map_;
    }
    virtual bool Valid() const { return iter_ != map_->end(); }
    virtual void SeekToFirst() { iter_ = map_->begin(); }
    virtual void SeekToLast() {
      if (map_->empty()) {
        iter_ = map_->end();
      } else {
        iter_ = map_->find(map_->rbegin()->first);
      }
    }
    virtual void Seek(const Slice& k) {
      iter_ = map_->lower_bound(k.ToString());
    }
    virtual void Next() { ++iter_; }
    virtual void Prev() { --iter_; }
    virtual Slice key() const { return iter_->first; }
    virtual Slice value() const { return iter_->second; }
    virtual Status status() const { return Status::OK(); }
   private:
    const KVMap* const map_;
    const bool owned_;  // Do we own map_
    KVMap::const_iterator iter_;
  };
  const Options options_;
  KVMap map_;
};

static std::string RandomKey(Random* rnd) {
  int len = (rnd->OneIn(3)
             ? 1                // Short sometimes to encourage collisions
             : (rnd->OneIn(100) ? rnd->Skewed(10) : rnd->Uniform(10)));
  return test::RandomKey(rnd, len);
}

static bool CompareIterators(int step,
                             DB* model,
                             DB* db,
                             const Snapshot* model_snap,
                             const Snapshot* db_snap) {
  ReadOptions options;
  options.snapshot = model_snap;
  Iterator* miter = model->NewIterator(options);
  options.snapshot = db_snap;
  Iterator* dbiter = db->NewIterator(options);
  bool ok = true;
  int count = 0;
  for (miter->SeekToFirst(), dbiter->SeekToFirst();
       ok && miter->Valid() && dbiter->Valid();
       miter->Next(), dbiter->Next()) {
    count++;
    if (miter->key().compare(dbiter->key()) != 0) {
      fprintf(stderr, "step %d: Key mismatch: '%s' vs. '%s'\n",
              step,
              EscapeString(miter->key()).c_str(),
              EscapeString(dbiter->key()).c_str());
      ok = false;
      break;
    }

    if (miter->value().compare(dbiter->value()) != 0) {
      fprintf(stderr, "step %d: Value mismatch for key '%s': '%s' vs. '%s'\n",
              step,
              EscapeString(miter->key()).c_str(),
              EscapeString(miter->value()).c_str(),
              EscapeString(miter->value()).c_str());
      ok = false;
    }
  }

  if (ok) {
    if (miter->Valid() != dbiter->Valid()) {
      fprintf(stderr, "step %d: Mismatch at end of iterators: %d vs. %d\n",
              step, miter->Valid(), dbiter->Valid());
      ok = false;
    }
  }
  fprintf(stderr, "%d entries compared: ok=%d\n", count, ok);
  delete miter;
  delete dbiter;
  return ok;
}

TEST(DBTest, Randomized) {
  Random rnd(test::RandomSeed());
  do {
    ModelDB model(CurrentOptions());
    const int N = 10000;
    const Snapshot* model_snap = NULL;
    const Snapshot* db_snap = NULL;
    std::string k, v;
    for (int step = 0; step < N; step++) {
      if (step % 100 == 0) {
        fprintf(stderr, "Step %d of %d\n", step, N);
      }
      // TODO(sanjay): Test Get() works
      int p = rnd.Uniform(100);
      if (p < 45) {                               // Put
        k = RandomKey(&rnd);
        v = RandomString(&rnd,
                         rnd.OneIn(20)
                         ? 100 + rnd.Uniform(100)
                         : rnd.Uniform(8));
        ASSERT_OK(model.Put(WriteOptions(), k, v));
        ASSERT_OK(db_->Put(WriteOptions(), k, v));

      } else if (p < 90) {                        // Delete
        k = RandomKey(&rnd);
        ASSERT_OK(model.Delete(WriteOptions(), k));
        ASSERT_OK(db_->Delete(WriteOptions(), k));


      } else {                                    // Multi-element batch
        WriteBatch b;
        const int num = rnd.Uniform(8);
        for (int i = 0; i < num; i++) {
          if (i == 0 || !rnd.OneIn(10)) {
            k = RandomKey(&rnd);
          } else {
            // Periodically re-use the same key from the previous iter, so
            // we have multiple entries in the write batch for the same key
          }
          if (rnd.OneIn(2)) {
            v = RandomString(&rnd, rnd.Uniform(10));
            b.Put(k, v);
          } else {
            b.Delete(k);
          }
        }
        ASSERT_OK(model.Write(WriteOptions(), &b));
        ASSERT_OK(db_->Write(WriteOptions(), &b));
      }

      if ((step % 100) == 0) {
        ASSERT_TRUE(CompareIterators(step, &model, db_, NULL, NULL));
        ASSERT_TRUE(CompareIterators(step, &model, db_, model_snap, db_snap));
        // Save a snapshot from each DB this time that we'll use next
        // time we compare things, to make sure the current state is
        // preserved with the snapshot
        if (model_snap != NULL) model.ReleaseSnapshot(model_snap);
        if (db_snap != NULL) db_->ReleaseSnapshot(db_snap);

        Reopen();
        ASSERT_TRUE(CompareIterators(step, &model, db_, NULL, NULL));

        model_snap = model.GetSnapshot();
        db_snap = db_->GetSnapshot();
      }
    }
    if (model_snap != NULL) model.ReleaseSnapshot(model_snap);
    if (db_snap != NULL) db_->ReleaseSnapshot(db_snap);
  } while (ChangeOptions());
}

std::string MakeKey(unsigned int num) {
  char buf[30];
  snprintf(buf, sizeof(buf), "%016u", num);
  return std::string(buf);
}

void BM_LogAndApply(int iters, int num_base_files) {
  std::string dbname = test::TmpDir() + "/leveldb_test_benchmark";
  DestroyDB(dbname, Options());

  DB* db = NULL;
  Options opts;
  opts.create_if_missing = true;
  Status s = DB::Open(opts, dbname, &db);
  ASSERT_OK(s);
  ASSERT_TRUE(db != NULL);

  delete db;
  db = NULL;

  Env* env = Env::Default();

  port::Mutex mu;
  MutexLock l(&mu);

  InternalKeyComparator cmp(BytewiseComparator());
  Options options;
  VersionSet vset(dbname, &options, NULL, &cmp);
  bool save_manifest;
  ASSERT_OK(vset.Recover(&save_manifest));
  VersionEdit vbase;
  uint64_t fnum = 1;
  for (int i = 0; i < num_base_files; i++) {
    InternalKey start(MakeKey(2*fnum), 1, kTypeValue);
    InternalKey limit(MakeKey(2*fnum+1), 1, kTypeDeletion);
    vbase.AddFile(2, fnum++, 1 /* file size */, start, limit);
  }
  ASSERT_OK(vset.LogAndApply(&vbase, &mu));

  uint64_t start_micros = env->NowMicros();

  for (int i = 0; i < iters; i++) {
    VersionEdit vedit;
    vedit.DeleteFile(2, fnum);
    InternalKey start(MakeKey(2*fnum), 1, kTypeValue);
    InternalKey limit(MakeKey(2*fnum+1), 1, kTypeDeletion);
    vedit.AddFile(2, fnum++, 1 /* file size */, start, limit);
    vset.LogAndApply(&vedit, &mu);
  }
  uint64_t stop_micros = env->NowMicros();
  unsigned int us = stop_micros - start_micros;
  char buf[16];
  snprintf(buf, sizeof(buf), "%d", num_base_files);
  fprintf(stderr,
          "BM_LogAndApply/%-6s   %8d iters : %9u us (%7.0f us / iter)\n",
          buf, iters, us, ((float)us) / iters);
}

}  // namespace leveldb

int main(int argc, char** argv) {
  if (argc > 1 && std::string(argv[1]) == "--benchmark") {
    leveldb::BM_LogAndApply(1000, 1);
    leveldb::BM_LogAndApply(1000, 100);
    leveldb::BM_LogAndApply(1000, 10000);
    leveldb::BM_LogAndApply(100, 100000);
    return 0;
  }

  return leveldb::test::RunAllTests();
}<|MERGE_RESOLUTION|>--- conflicted
+++ resolved
@@ -78,12 +78,6 @@
   bool count_random_reads_;
   AtomicCounter random_read_counter_;
 
-<<<<<<< HEAD
-  AtomicCounter sleep_counter_;
-  AtomicCounter sleep_time_counter_;
-
-=======
->>>>>>> dac5d68f
   explicit SpecialEnv(Env* base) : EnvWrapper(base) {
     delay_data_sync_.Release_Store(NULL);
     data_sync_error_.Release_Store(NULL);
@@ -117,14 +111,10 @@
       Status Close() { return base_->Close(); }
       Status Flush() { return base_->Flush(); }
       Status Sync() {
-<<<<<<< HEAD
-        while (env_->delay_sstable_sync_.Acquire_Load() != NULL) {
-=======
         if (env_->data_sync_error_.Acquire_Load() != NULL) {
           return Status::IOError("simulated data sync error");
         }
         while (env_->delay_data_sync_.Acquire_Load() != NULL) {
->>>>>>> dac5d68f
           DelayMilliseconds(100);
         }
         return base_->Sync();
@@ -194,15 +184,6 @@
     }
     return s;
   }
-<<<<<<< HEAD
-
-  virtual void SleepForMicroseconds(int micros) {
-    sleep_counter_.Increment();
-    sleep_time_counter_.IncrementBy(micros);
-  }
-
-=======
->>>>>>> dac5d68f
 };
 
 class DBTest {
@@ -507,8 +488,6 @@
     }
     return false;
   }
-<<<<<<< HEAD
-=======
 
   // Returns number of files renamed.
   int RenameLDBToSST() {
@@ -527,7 +506,6 @@
     }
     return files_renamed;
   }
->>>>>>> dac5d68f
 };
 
 TEST(DBTest, Empty) {
@@ -1593,30 +1571,6 @@
   ASSERT_LT(CountFiles(), num_files + 3);
 }
 
-TEST(DBTest, ExponentialBackoff) {
-  Options options = CurrentOptions();
-  options.env = env_;
-  Reopen(&options);
-
-  ASSERT_OK(Put("foo", "v1"));
-  ASSERT_EQ("v1", Get("foo"));
-  Compact("a", "z");
-  env_->non_writable_.Release_Store(env_);  // Force errors for new files
-  env_->sleep_counter_.Reset();
-  env_->sleep_time_counter_.Reset();
-  for (int i = 0; i < 5; i++) {
-    dbfull()->TEST_CompactRange(2, NULL, NULL);
-  }
-  env_->non_writable_.Release_Store(NULL);
-
-  // Wait for compaction to finish
-  DelayMilliseconds(1000);
-
-  ASSERT_GE(env_->sleep_counter_.Read(), 5);
-  ASSERT_LT(env_->sleep_counter_.Read(), 10);
-  ASSERT_GE(env_->sleep_time_counter_.Read(), 10e6);
-}
-
 TEST(DBTest, NonWritableFileSystem) {
   Options options = CurrentOptions();
   options.write_buffer_size = 1000;
@@ -1727,8 +1681,6 @@
       << s.ToString();
 }
 
-<<<<<<< HEAD
-=======
 TEST(DBTest, StillReadSST) {
   ASSERT_OK(Put("foo", "bar"));
   ASSERT_EQ("bar", Get("foo"));
@@ -1745,7 +1697,6 @@
   ASSERT_EQ("bar", Get("foo"));
 }
 
->>>>>>> dac5d68f
 TEST(DBTest, FilesDeletedAfterCompaction) {
   ASSERT_OK(Put("foo", "v2"));
   Compact("a", "z");
