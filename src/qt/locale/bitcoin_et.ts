--- conflicted
+++ resolved
@@ -3,34 +3,18 @@
 <context>
     <name>AboutDialog</name>
     <message>
-<<<<<<< HEAD
-        <location filename="../forms/aboutdialog.ui" line="14"/>
+        <location filename="../forms/aboutdialog.ui" line="+14"/>
         <source>About PPCoin</source>
-        <translation type="unfinished"/>
-    </message>
-    <message>
-        <location filename="../forms/aboutdialog.ui" line="53"/>
+        <translation>PPCoinist</translation>
+    </message>
+    <message>
+        <location line="+39"/>
         <source>&lt;b&gt;PPCoin&lt;/b&gt; version</source>
-        <translation type="unfinished"/>
-    </message>
-    <message>
-        <location filename="../forms/aboutdialog.ui" line="85"/>
-        <source>Copyright © 2011-2013 PPCoin Developers
-
-=======
-        <location filename="../forms/aboutdialog.ui" line="+14"/>
-        <source>About Bitcoin</source>
-        <translation>Bitcoinist</translation>
-    </message>
-    <message>
-        <location line="+39"/>
-        <source>&lt;b&gt;Bitcoin&lt;/b&gt; version</source>
-        <translation>&lt;b&gt;Bitcoini&lt;/b&gt; versioon</translation>
+        <translation>&lt;b&gt;PPCoini&lt;/b&gt; versioon</translation>
     </message>
     <message>
         <location line="+57"/>
         <source>
->>>>>>> 40809aed
 This is experimental software.
 
 Distributed under the MIT/X11 software license, see the accompanying file COPYING or http://www.opensource.org/licenses/mit-license.php.
@@ -59,16 +43,7 @@
     <message>
         <location filename="../forms/addressbookpage.ui" line="+14"/>
         <source>Address Book</source>
-<<<<<<< HEAD
-        <translation type="unfinished"/>
-    </message>
-    <message>
-        <location filename="../forms/addressbookpage.ui" line="20"/>
-        <source>These are your PPCoin addresses for receiving payments.  You may want to give a different one to each sender so you can keep track of who is paying you.</source>
-        <translation type="unfinished"/>
-=======
         <translation>Aadressiraamat</translation>
->>>>>>> 40809aed
     </message>
     <message>
         <location line="+19"/>
@@ -272,16 +247,9 @@
         <translation>Kinnita rahakoti krüpteering</translation>
     </message>
     <message>
-<<<<<<< HEAD
-        <location filename="../askpassphrasedialog.cpp" line="102"/>
-        <source>WARNING: If you encrypt your wallet and lose your passphrase, you will &lt;b&gt;LOSE ALL OF YOUR PPCoinS&lt;/b&gt;!
-Are you sure you wish to encrypt your wallet?</source>
-        <translation type="unfinished"/>
-=======
-        <location line="+1"/>
-        <source>Warning: If you encrypt your wallet and lose your passphrase, you will &lt;b&gt;LOSE ALL OF YOUR BITCOINS&lt;/b&gt;!</source>
-        <translation>Hoiatus: Kui sa kaotad oma, rahakoti krüpteerimisel kasutatud, salafraasi, siis &lt;b&gt;KAOTAD KA KÕIK OMA BITCOINID&lt;/b&gt;!</translation>
->>>>>>> 40809aed
+        <location line="+1"/>
+        <source>Warning: If you encrypt your wallet and lose your passphrase, you will &lt;b&gt;LOSE ALL OF YOUR PPCOINS&lt;/b&gt;!</source>
+        <translation>Hoiatus: Kui sa kaotad oma, rahakoti krüpteerimisel kasutatud, salafraasi, siis &lt;b&gt;KAOTAD KA KÕIK OMA PPCOINID&lt;/b&gt;!</translation>
     </message>
     <message>
         <location line="+0"/>
@@ -289,15 +257,9 @@
         <translation>Kas soovid oma rahakoti krüpteerida?</translation>
     </message>
     <message>
-<<<<<<< HEAD
-        <location filename="../askpassphrasedialog.cpp" line="112"/>
-        <source>PPCoin will close now to finish the encryption process. Remember that encrypting your wallet cannot fully protect your PPCoins from being stolen by malware infecting your computer.</source>
-        <translation type="unfinished"/>
-=======
         <location line="+15"/>
         <source>IMPORTANT: Any previous backups you have made of your wallet file should be replaced with the newly generated, encrypted wallet file. For security reasons, previous backups of the unencrypted wallet file will become useless as soon as you start using the new, encrypted wallet.</source>
         <translation>TÄHTIS: Kõik varasemad rahakoti varundfailid tuleks üle kirjutada äsja loodud krüpteeritud rahakoti failiga. Turvakaalutlustel tühistatakse krüpteerimata rahakoti failid alates uue, krüpteeritud rahakoti, kasutusele võtust.</translation>
->>>>>>> 40809aed
     </message>
     <message>
         <location line="+100"/>
@@ -361,15 +323,9 @@
 <context>
     <name>PPCoinGUI</name>
     <message>
-<<<<<<< HEAD
-        <location filename="../bitcoingui.cpp" line="69"/>
-        <source>PPCoin Wallet</source>
-        <translation type="unfinished"/>
-=======
         <location filename="../bitcoingui.cpp" line="+233"/>
         <source>Sign &amp;message...</source>
         <translation>Signeeri &amp;sõnum</translation>
->>>>>>> 40809aed
     </message>
     <message>
         <location line="+280"/>
@@ -422,15 +378,9 @@
         <translation>Kuva info Bitcoini kohta</translation>
     </message>
     <message>
-<<<<<<< HEAD
-        <location filename="../bitcoingui.cpp" line="201"/>
-        <source>Send coins to a PPCoin address</source>
-        <translation type="unfinished"/>
-=======
         <location line="+2"/>
         <source>About &amp;Qt</source>
         <translation>Teave &amp;Qt kohta</translation>
->>>>>>> 40809aed
     </message>
     <message>
         <location line="+1"/>
@@ -458,15 +408,9 @@
         <translation>&amp;Salafraasi muutmine</translation>
     </message>
     <message>
-<<<<<<< HEAD
-        <location filename="../bitcoingui.cpp" line="231"/>
-        <source>Show information about PPCoin</source>
-        <translation type="unfinished"/>
-=======
         <location line="+285"/>
         <source>Importing blocks from disk...</source>
         <translation>Impordi blokid kettalt...</translation>
->>>>>>> 40809aed
     </message>
     <message>
         <location line="+3"/>
@@ -484,21 +428,6 @@
         <translation>Muuda Bitcoini seadeid</translation>
     </message>
     <message>
-<<<<<<< HEAD
-        <location filename="../bitcoingui.cpp" line="237"/>
-        <source>Modify configuration options for PPCoin</source>
-        <translation type="unfinished"/>
-    </message>
-    <message>
-        <location filename="../bitcoingui.cpp" line="239"/>
-        <source>Open &amp;PPCoin</source>
-        <translation type="unfinished"/>
-    </message>
-    <message>
-        <location filename="../bitcoingui.cpp" line="240"/>
-        <source>Show the PPCoin window</source>
-        <translation type="unfinished"/>
-=======
         <location line="+9"/>
         <source>Backup wallet to another location</source>
         <translation>Varunda rahakott teise asukohta</translation>
@@ -512,7 +441,6 @@
         <location line="+6"/>
         <source>&amp;Debug window</source>
         <translation>&amp;Debugimise aken</translation>
->>>>>>> 40809aed
     </message>
     <message>
         <location line="+1"/>
@@ -607,25 +535,14 @@
         <translation>[testnet]</translation>
     </message>
     <message>
-<<<<<<< HEAD
-        <location filename="../bitcoingui.cpp" line="407"/>
-        <source>PPCoin-qt</source>
-        <translation type="unfinished"/>
-    </message>
-    <message numerus="yes">
-        <location filename="../bitcoingui.cpp" line="449"/>
-        <source>%n active connection(s) to PPCoin network</source>
-        <translation type="unfinished"><numerusform></numerusform><numerusform></numerusform></translation>
-=======
         <location line="+47"/>
-        <source>Bitcoin client</source>
-        <translation>Bitcoini klient</translation>
+        <source>PPCoin client</source>
+        <translation>PPCoini klient</translation>
     </message>
     <message numerus="yes">
         <location line="+141"/>
-        <source>%n active connection(s) to Bitcoin network</source>
-        <translation><numerusform>%n aktiivne ühendus Bitcoini võrku</numerusform><numerusform>%n aktiivset ühendust Bitcoini võrku</numerusform></translation>
->>>>>>> 40809aed
+        <source>%n active connection(s) to PPCoin network</source>
+        <translation><numerusform>%n aktiivne ühendus PPCoini võrku</numerusform><numerusform>%n aktiivset ühendust PPCoini võrku</numerusform></translation>
     </message>
     <message>
         <location line="+22"/>
@@ -818,15 +735,9 @@
         <translation>Selline aadress on juba olemas: &quot;%1&quot;</translation>
     </message>
     <message>
-<<<<<<< HEAD
-        <location filename="../editaddressdialog.cpp" line="96"/>
+        <location line="-5"/>
         <source>The entered address &quot;%1&quot; is not a valid PPCoin address.</source>
-        <translation type="unfinished"/>
-=======
-        <location line="-5"/>
-        <source>The entered address &quot;%1&quot; is not a valid Bitcoin address.</source>
-        <translation>Sisestatud aadress &quot;%1&quot; ei ole Bitcoinis kehtiv.</translation>
->>>>>>> 40809aed
+        <translation>Sisestatud aadress &quot;%1&quot; ei ole PPCoinis kehtiv.</translation>
     </message>
     <message>
         <location line="+10"/>
@@ -842,26 +753,15 @@
 <context>
     <name>GUIUtil::HelpMessageBox</name>
     <message>
-<<<<<<< HEAD
-        <location filename="../optionsdialog.cpp" line="170"/>
-        <source>&amp;Start PPCoin on window system startup</source>
-        <translation type="unfinished"/>
-    </message>
-    <message>
-        <location filename="../optionsdialog.cpp" line="171"/>
-        <source>Automatically start PPCoin after the computer is turned on</source>
-        <translation type="unfinished"/>
-=======
         <location filename="../guiutil.cpp" line="+424"/>
         <location line="+12"/>
-        <source>Bitcoin-Qt</source>
-        <translation>Bitcoini-Qt</translation>
+        <source>PPCoin-Qt</source>
+        <translation>PPCoini-Qt</translation>
     </message>
     <message>
         <location line="-12"/>
         <source>version</source>
         <translation>versioon</translation>
->>>>>>> 40809aed
     </message>
     <message>
         <location line="+2"/>
@@ -879,15 +779,9 @@
         <translation>UI valikud</translation>
     </message>
     <message>
-<<<<<<< HEAD
-        <location filename="../optionsdialog.cpp" line="181"/>
-        <source>Automatically open the PPCoin client port on the router. This only works when your router supports UPnP and it is enabled.</source>
-        <translation type="unfinished"/>
-=======
         <location line="+1"/>
         <source>Set language, for example &quot;de_DE&quot; (default: system locale)</source>
         <translation>Keele valik, nt &quot;ee_ET&quot; (vaikeväärtus: system locale)</translation>
->>>>>>> 40809aed
     </message>
     <message>
         <location line="+1"/>
@@ -1552,15 +1446,9 @@
         <translation>Saaja eemaldamine</translation>
     </message>
     <message>
-<<<<<<< HEAD
-        <location filename="../sendcoinsentry.cpp" line="25"/>
-        <source>Enter a PPCoin address (e.g. 1NS17iag9jJgTHD1VXjvLCEnZuQ3rJDE9L)</source>
-        <translation type="unfinished"/>
-=======
         <location filename="../sendcoinsentry.cpp" line="+1"/>
-        <source>Enter a Bitcoin address (e.g. 1NS17iag9jJgTHD1VXjvLCEnZuQ3rJDE9L)</source>
-        <translation>Sisesta Bitcoini aadress (nt: 1NS17iag9jJgTHD1VXjvLCEnZuQ3rJDE9L)</translation>
->>>>>>> 40809aed
+        <source>Enter a PPCoin address</source>
+        <translation>Sisesta PPCoini aadress</translation>
     </message>
 </context>
 <context>
@@ -2656,20 +2544,10 @@
         <source>Set the number of threads to service RPC calls (default: 4)</source>
         <translation>Määra RPC kõnede haldurite arv (vaikeväärtus: 4)</translation>
     </message>
-<<<<<<< HEAD
-</context>
-<context>
-    <name>PPCoin-core</name>
-    <message>
-        <location filename="../bitcoinstrings.cpp" line="3"/>
-        <source>PPCoin version</source>
-        <translation type="unfinished"/>
-=======
     <message>
         <location line="+26"/>
         <source>Verifying blocks...</source>
         <translation>Kontrollin blokke...</translation>
->>>>>>> 40809aed
     </message>
     <message>
         <location line="+1"/>
@@ -2677,15 +2555,9 @@
         <translation>Kontrollin rahakotti...</translation>
     </message>
     <message>
-<<<<<<< HEAD
-        <location filename="../bitcoinstrings.cpp" line="5"/>
-        <source>Send command to -server or ppcoind</source>
-        <translation type="unfinished"/>
-=======
         <location line="-69"/>
         <source>Imports blocks from external blk000??.dat file</source>
         <translation>Impordi blokid välisest blk000??.dat failist</translation>
->>>>>>> 40809aed
     </message>
     <message>
         <location line="-76"/>
@@ -2703,15 +2575,6 @@
         <translation>Vigane -tor aadress: &apos;%s&apos;</translation>
     </message>
     <message>
-<<<<<<< HEAD
-        <location filename="../bitcoinstrings.cpp" line="9"/>
-        <source>Specify configuration file (default: PPCoin.conf)</source>
-        <translation type="unfinished"/>
-    </message>
-    <message>
-        <location filename="../bitcoinstrings.cpp" line="10"/>
-        <source>Specify pid file (default: ppcoind.pid)</source>
-=======
         <location line="+1"/>
         <source>Invalid amount for -minrelaytxfee=&lt;amount&gt;: &apos;%s&apos;</source>
         <translation type="unfinished"/>
@@ -2719,7 +2582,6 @@
     <message>
         <location line="+1"/>
         <source>Invalid amount for -mintxfee=&lt;amount&gt;: &apos;%s&apos;</source>
->>>>>>> 40809aed
         <translation type="unfinished"/>
     </message>
     <message>
@@ -2893,16 +2755,9 @@
         <translation>Uuenda rahakott uusimasse vormingusse</translation>
     </message>
     <message>
-<<<<<<< HEAD
-        <location filename="../bitcoinstrings.cpp" line="47"/>
-        <source>
-SSL options: (see the PPCoin Wiki for SSL setup instructions)</source>
-        <translation type="unfinished"/>
-=======
         <location line="-21"/>
         <source>Set key pool size to &lt;n&gt; (default: 100)</source>
         <translation>Sea võtmete hulgaks &lt;n&gt; (vaikeväärtus: 100)</translation>
->>>>>>> 40809aed
     </message>
     <message>
         <location line="-12"/>
@@ -2935,15 +2790,9 @@
         <translation>Käesolev abitekst</translation>
     </message>
     <message>
-<<<<<<< HEAD
-        <location filename="../bitcoinstrings.cpp" line="57"/>
-        <source>Cannot obtain a lock on data directory %s.  PPCoin is probably already running.</source>
-        <translation type="unfinished"/>
-=======
         <location line="+6"/>
         <source>Unable to bind to %s on this computer (bind returned error %d, %s)</source>
         <translation>Selle arvutiga ei ole võimalik siduda %s külge (katse nurjus %d, %s tõttu)</translation>
->>>>>>> 40809aed
     </message>
     <message>
         <location line="-91"/>
@@ -2966,25 +2815,14 @@
         <translation>Viga wallet.dat käivitamisel. Vigane rahakkott</translation>
     </message>
     <message>
-<<<<<<< HEAD
-        <location filename="../bitcoinstrings.cpp" line="66"/>
+        <location line="+1"/>
         <source>Error loading wallet.dat: Wallet requires newer version of PPCoin</source>
-        <translation type="unfinished"/>
-    </message>
-    <message>
-        <location filename="../bitcoinstrings.cpp" line="67"/>
+        <translation>Viga wallet.dat käivitamisel: Rahakott nõuab PPCoini uusimat versiooni</translation>
+    </message>
+    <message>
+        <location line="+93"/>
         <source>Wallet needed to be rewritten: restart PPCoin to complete</source>
-        <translation type="unfinished"/>
-=======
-        <location line="+1"/>
-        <source>Error loading wallet.dat: Wallet requires newer version of Bitcoin</source>
-        <translation>Viga wallet.dat käivitamisel: Rahakott nõuab Bitcoini uusimat versiooni</translation>
-    </message>
-    <message>
-        <location line="+93"/>
-        <source>Wallet needed to be rewritten: restart Bitcoin to complete</source>
-        <translation>Rahakott tuli ümberkirjutada: toimingu lõpetamiseks taaskäivita Bitcoin</translation>
->>>>>>> 40809aed
+        <translation>Rahakott tuli ümberkirjutada: toimingu lõpetamiseks taaskäivita PPCoin</translation>
     </message>
     <message>
         <location line="-95"/>
@@ -3077,16 +2915,6 @@
         <translation>Laetud</translation>
     </message>
     <message>
-<<<<<<< HEAD
-        <location filename="../bitcoinstrings.cpp" line="78"/>
-        <source>Unable to bind to port %d on this computer.  PPCoin is probably already running.</source>
-        <translation type="unfinished"/>
-    </message>
-    <message>
-        <location filename="../bitcoinstrings.cpp" line="81"/>
-        <source>Warning: Please check that your computer&apos;s date and time are correct.  If your clock is wrong PPCoin will not work properly.</source>
-        <translation type="unfinished"/>
-=======
         <location line="+82"/>
         <source>To use the %s option</source>
         <translation>%s valiku kasutamine</translation>
@@ -3095,7 +2923,6 @@
         <location line="-74"/>
         <source>Error</source>
         <translation>Tõrge</translation>
->>>>>>> 40809aed
     </message>
     <message>
         <location line="-31"/>
