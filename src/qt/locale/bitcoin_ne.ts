<TS language="ne" version="2.1">
<context>
    <name>AddressBookPage</name>
    <message>
        <source>Right-click to edit address or label</source>
        <translation>ठेगाना वा लेबल सम्पादन गर्न दायाँ-क्लिक गर्नुहोस्</translation>
    </message>
    <message>
        <source>Create a new address</source>
        <translation>नयाँ ठेगाना सिर्जना गर्नुहोस्</translation>
    </message>
    <message>
        <source>&amp;New</source>
        <translation>&amp;amp;नयाँ</translation>
    </message>
    <message>
        <source>Copy the currently selected address to the system clipboard</source>
        <translation>भर्खरै चयन गरेको ठेगाना प्रणाली क्लिपबोर्डमा कपी गर्नुहोस्</translation>
    </message>
    <message>
        <source>&amp;Copy</source>
        <translation>&amp;amp;कपी गर्नुहोस्</translation>
    </message>
    <message>
        <source>C&amp;lose</source>
        <translation>बन्द गर्नुहोस्</translation>
    </message>
    <message>
        <source>Delete the currently selected address from the list</source>
        <translation>भर्खरै चयन गरेको ठेगाना सूचीबाट मेटाउनुहोस्</translation>
    </message>
    <message>
        <source>Export the data in the current tab to a file</source>
        <translation>वर्तमान ट्याबको डाटालाई फाइलमा निर्यात गर्नुहोस्</translation>
    </message>
    <message>
        <source>&amp;Export</source>
        <translation>&amp;amp;निर्यात गर्नुहोस्</translation>
    </message>
    <message>
        <source>&amp;Delete</source>
        <translation>&amp;amp;मेटाउनुहोस्</translation>
    </message>
    <message>
        <source>C&amp;hoose</source>
        <translation>छनौट गर्नुहोस्...</translation>
    </message>
    <message>
        <source>Sending addresses</source>
        <translation>पठाउने ठेगानाहरू...</translation>
    </message>
    <message>
        <source>Receiving addresses</source>
        <translation>प्राप्त गर्ने ठेगानाहरू...</translation>
    </message>
    <message>
        <source>&amp;Copy Address</source>
        <translation>ठेगाना कपी गर्नुहोस्</translation>
    </message>
    </context>
<context>
    <name>AddressTableModel</name>
    </context>
<context>
    <name>AskPassphraseDialog</name>
    <message>
        <source>Passphrase Dialog</source>
        <translation>पासफ्रेज संवाद</translation>
    </message>
    <message>
        <source>Enter passphrase</source>
        <translation>पासफ्रेज प्रवेश गर्नुहोस्</translation>
    </message>
    <message>
        <source>New passphrase</source>
        <translation>नयाँ पासफ्रेज</translation>
    </message>
    <message>
        <source>Repeat new passphrase</source>
        <translation>नयाँ पासफ्रेज दोहोर्याउनुहोस्</translation>
    </message>
    </context>
<context>
    <name>BanTableModel</name>
    <message>
        <source>IP/Netmask</source>
        <translation>IP/नेटमास्क</translation>
    </message>
    <message>
        <source>Banned Until</source>
        <translation>प्रतिबन्धित समय</translation>
    </message>
</context>
<context>
    <name>BitcoinGUI</name>
    <message>
        <source>Sign &amp;message...</source>
        <translation>सन्देशमा &amp;amp;हस्ताक्षर  गर्नुहोस्...</translation>
    </message>
    <message>
        <source>Synchronizing with network...</source>
        <translation>नेटवर्कमा समिकरण हुँदै...</translation>
    </message>
    <message>
        <source>&amp;Overview</source>
        <translation>शारांश</translation>
    </message>
    <message>
        <source>Show general overview of wallet</source>
        <translation>वालेटको साधारण शारांश देखाउनुहोस्</translation>
    </message>
    <message>
        <source>&amp;Transactions</source>
        <translation>&amp;amp;कारोबार</translation>
    </message>
    <message>
        <source>Browse transaction history</source>
        <translation>कारोबारको इतिहास हेर्नुहोस्</translation>
    </message>
    <message>
        <source>E&amp;xit</source>
        <translation>बाहिर निस्कनुहोस्</translation>
    </message>
    <message>
        <source>Quit application</source>
        <translation>एप्लिकेसन बन्द गर्नुहोस्</translation>
    </message>
    <message>
        <source>&amp;About %1</source>
        <translation>&amp;amp;बारेमा %1</translation>
    </message>
    <message>
        <source>Show information about %1</source>
        <translation>%1 को बारेमा सूचना देखाउनुहोस्</translation>
    </message>
    <message>
        <source>About &amp;Qt</source>
        <translation>&amp;amp;Qt</translation>
    </message>
    <message>
        <source>Show information about Qt</source>
        <translation>Qt को बारेमा सूचना देखाउनुहोस्</translation>
    </message>
    <message>
        <source>&amp;Options...</source>
        <translation>&amp;amp;विकल्प...</translation>
    </message>
    <message>
        <source>Modify configuration options for %1</source>
        <translation>%1 का लागि कन्फिगुरेसनको विकल्प परिमार्जन गर्नुहोस</translation>
    </message>
    <message>
        <source>&amp;Encrypt Wallet...</source>
        <translation>&amp;amp;वालेटलाई इन्क्रिप्ट गर्नुहोस्...</translation>
    </message>
    <message>
        <source>&amp;Backup Wallet...</source>
        <translation>&amp;amp;वालेटलाई ब्याकअप गर्नुहोस्...</translation>
    </message>
    <message>
        <source>&amp;Change Passphrase...</source>
        <translation>&amp;amp;पासफ्रेज परिवर्तन गर्नुहोस्...</translation>
    </message>
    <message>
        <source>Open &amp;URI...</source>
        <translation>URI &amp;amp;खोल्नुहोस्...</translation>
    </message>
    <message>
        <source>Reindexing blocks on disk...</source>
        <translation>डिस्कमा ब्लकलाई पुनः सूचीकरण गरिँदै...</translation>
    </message>
    <message>
        <source>Send coins to a Peercoin address</source>
        <translation>बिटकोइन ठेगानामा सिक्का पठाउनुहोस्</translation>
    </message>
    <message>
        <source>Backup wallet to another location</source>
        <translation>वालेटलाई अर्को ठेगानामा ब्याकअप गर्नुहोस्</translation>
    </message>
    <message>
        <source>Change the passphrase used for wallet encryption</source>
        <translation>वालेट इन्क्रिप्सनमा प्रयोग हुने इन्क्रिप्सन पासफ्रेज परिवर्तन गर्नुहोस्</translation>
    </message>
    </context>
<context>
    <name>CoinControlDialog</name>
    <message>
        <source>Amount</source>
        <translation>रकम</translation>
    </message>
    <message>
        <source>Copy address</source>
        <translation>ठेगाना कपी गर्नुहोस्</translation>
    </message>
    </context>
<context>
    <name>CreateWalletActivity</name>
    </context>
<context>
    <name>CreateWalletDialog</name>
    </context>
<context>
    <name>EditAddressDialog</name>
    </context>
<context>
    <name>FreespaceChecker</name>
    </context>
<context>
    <name>HelpMessageDialog</name>
    </context>
<context>
    <name>Intro</name>
    </context>
<context>
    <name>ModalOverlay</name>
    </context>
<context>
    <name>OpenURIDialog</name>
    </context>
<context>
    <name>OpenWalletActivity</name>
    </context>
<context>
    <name>OptionsDialog</name>
    <message>
        <source>Choose the default subdivision unit to show in the interface and when sending coins.</source>
        <translation>इन्टरफेसमा र सिक्का पठाउँदा देखिने डिफल्ट उपविभाजन एकाइ चयन गर्नुहोस् ।</translation>
    </message>
    </context>
<context>
    <name>OverviewPage</name>
    <message>
        <source>The displayed information may be out of date. Your wallet automatically synchronizes with the Peercoin network after a connection is established, but this process has not completed yet.</source>
        <translation>देखाइएको सूचना पूरानो हुन सक्छ । कनेक्सन स्थापित भएपछि, तपाईंको वालेट बिटकोइन नेटवर्कमा स्वचालित रूपमा समिकरण हुन्छ , तर यो प्रक्रिया अहिले सम्म पूरा भएको छैन ।</translation>
    </message>
    <message>
        <source>Watch-only:</source>
        <translation>हेर्ने-मात्र:</translation>
    </message>
    <message>
        <source>Available:</source>
        <translation>उपलब्ध:</translation>
    </message>
    <message>
        <source>Your current spendable balance</source>
        <translation>तपाईंको खर्च गर्न मिल्ने ब्यालेन्स</translation>
    </message>
    <message>
        <source>Pending:</source>
        <translation>विचाराधिन:</translation>
    </message>
    <message>
        <source>Total of transactions that have yet to be confirmed, and do not yet count toward the spendable balance</source>
        <translation>अझै पुष्टि हुन बाँकी र खर्च गर्न मिल्ने ब्यालेन्समा गणना गर्न नमिल्ने जम्मा कारोबार</translation>
    </message>
    <message>
        <source>Immature:</source>
        <translation>अपरिपक्व:</translation>
    </message>
    <message>
        <source>Mined balance that has not yet matured</source>
        <translation>अझै परिपक्व नभएको खनन गरिएको ब्यालेन्स</translation>
    </message>
    <message>
        <source>Balances</source>
        <translation>ब्यालेन्स</translation>
    </message>
    <message>
        <source>Mined balance in watch-only addresses that has not yet matured</source>
        <translation>अहिलेसम्म परिपक्व नभएको खनन गरिएको, हेर्ने-मात्र ठेगानामा रहेको ब्यालेन्स</translation>
    </message>
    <message>
        <source>Current total balance in watch-only addresses</source>
        <translation>हेर्ने-मात्र ठेगानामा रहेको हालको जम्मा ब्यालेन्स</translation>
    </message>
</context>
<context>
    <name>PaymentServer</name>
    </context>
<context>
    <name>PeerTableModel</name>
    <message>
        <source>User Agent</source>
        <translation>प्रयोगकर्ता एजेन्ट</translation>
    </message>
    <message>
        <source>Node/Service</source>
        <translation>नोड/सेव</translation>
    </message>
    </context>
<context>
    <name>QObject</name>
    <message>
        <source>Amount</source>
        <translation>रकम</translation>
    </message>
    <message>
        <source>Enter a Peercoin address (e.g. %1)</source>
        <translation>कृपया बिटकोइन ठेगाना प्रवेश गर्नुहोस् (उदाहरण %1)</translation>
    </message>
    </context>
<context>
    <name>QRImageWidget</name>
    </context>
<context>
    <name>RPCConsole</name>
    <message>
        <source>User Agent</source>
        <translation>प्रयोगकर्ता एजेन्ट</translation>
    </message>
    <message>
        <source>Ping Time</source>
        <translation>पिङ समय</translation>
    </message>
    </context>
<context>
    <name>ReceiveCoinsDialog</name>
    </context>
<context>
    <name>ReceiveRequestDialog</name>
    <message>
        <source>Amount</source>
        <translation>रकम</translation>
    </message>
    </context>
<context>
    <name>RecentRequestsTableModel</name>
    </context>
<context>
    <name>SendCoinsDialog</name>
    <message>
        <source>Choose...</source>
        <translation>छनौट गर्नुहोस्...</translation>
    </message>
    </context>
<context>
    <name>SendCoinsEntry</name>
    <message>
        <source>Choose previously used address</source>
        <translation>पहिला प्रयोग गरिएको ठेगाना प्रयोग गर्नुहोस्</translation>
    </message>
    <message>
        <source>The fee will be deducted from the amount being sent. The recipient will receive less peercoins than you enter in the amount field. If multiple recipients are selected, the fee is split equally.</source>
        <translation>पठाइँदै गरेको रकमबाट शुल्क कटौती गरिनेछ । प्राप्तकर्ताले तपाईंले रकम क्षेत्रमा प्रवेष गरेको भन्दा थोरै बिटकोइन प्राप्त गर्ने छन् । धेरै प्राप्तकर्ता चयन गरिएको छ भने समान रूपमा शुल्क विभाजित गरिनेछ ।</translation>
    </message>
    <message>
        <source>Enter a label for this address to add it to the list of used addresses</source>
        <translation>यो ठेगानालाई प्रयोग गरिएको ठेगानाको सूचीमा थप्न एउटा लेबल प्रविष्ट गर्नुहोस्</translation>
    </message>
    <message>
        <source>A message that was attached to the peercoin: URI which will be stored with the transaction for your reference. Note: This message will not be sent over the Peercoin network.</source>
        <translation>बिटकोइनमा संलग्न गरिएको सन्देश: तपाईंको मध्यस्थको लागि कारोबारको साथमा भण्डारण गरिने URI । नोट: यो सन्देश बिटकोइन नेटवर्क मार्फत पठाइने छैन ।</translation>
    </message>
    </context>
<context>
    <name>ShutdownWindow</name>
    </context>
<context>
    <name>SignVerifyMessageDialog</name>
    <message>
        <source>You can sign messages/agreements with your addresses to prove you can receive peercoins sent to them. Be careful not to sign anything vague or random, as phishing attacks may try to trick you into signing your identity over to them. Only sign fully-detailed statements you agree to.</source>
        <translation>आफ्नो ठेगानामा पठाइएको बिटकोइन प्राप्त गर्न सकिन्छ भनेर प्रमाणित गर्न तपाईंले ती ठेगानाले सन्देश/सम्झौताहरूमा हस्ताक्षर गर्न सक्नुहुन्छ । फिसिङ आक्रमणले तपाईंलाई छक्याएर अरूका लागि तपाईंको परिचयमा हस्ताक्षर गराउने प्रयास गर्न सक्ने भएकाले अस्पष्ट वा जथाभावीमा हस्ताक्षर गर्दा ध्यान दिनुहोस् । आफू सहमत भएको पूर्ण विस्तृत-कथनमा मात्र हस्ताक्षर गर्नुहोस् ।</translation>
    </message>
    <message>
        <source>Choose previously used address</source>
        <translation>पहिला प्रयोग गरिएको ठेगाना प्रयोग गर्नुहोस्</translation>
    </message>
    <message>
        <source>Copy the current signature to the system clipboard</source>
        <translation>वर्तमान हस्ताक्षरलाई प्रणाली क्लिपबोर्डमा कपी गर्नुहोस्</translation>
    </message>
    <message>
        <source>Enter the receiver's address, message (ensure you copy line breaks, spaces, tabs, etc. exactly) and signature below to verify the message. Be careful not to read more into the signature than what is in the signed message itself, to avoid being tricked by a man-in-the-middle attack. Note that this only proves the signing party receives with the address, it cannot prove sendership of any transaction!</source>
        <translation>सन्देश प्रमाणित गर्न, तल दिइएको स्थानमा प्राप्तकर्ता ठेगाना, सन्देश (लाइन ब्रेक, स्पेस, ट्याब, आदि उस्तै गरी कपी गर्ने कुरा सुनिश्चित गर्नुहोस्) र हस्ताक्षर &amp;apos;s प्रविष्ट गर्नुहोस् । बीचमा-मानिसको-आक्रमणबाट बच्न हस्ताक्षर पढ्दा हस्ताक्षर गरिएको सन्देशमा जे छ त्यो भन्दा धेरै कुरामा ध्यान नदिनुहोस् । यो कार्यले हस्ताक्षर गर्ने पक्षले मात्र यो ठेगानाले प्राप्त गर्छ भन्ने कुरा प्रमाणित गर्छ, यसले कुनै पनि कारोबारको प्रेषककर्तालाई प्रमाणित गर्न सक्दैन भन्ने कुरा याद गर्नुहोस्!</translation>
    </message>
    </context>
<context>
    <name>TrafficGraphWidget</name>
    </context>
<context>
    <name>TransactionDesc</name>
    <message>
        <source>Amount</source>
        <translation>रकम</translation>
    </message>
    </context>
<context>
    <name>TransactionDescDialog</name>
    </context>
<context>
    <name>TransactionTableModel</name>
    </context>
<context>
    <name>TransactionView</name>
    <message>
        <source>Copy address</source>
        <translation>ठेगाना कपी गर्नुहोस्</translation>
    </message>
    </context>
<context>
    <name>UnitDisplayStatusBarControl</name>
    </context>
<context>
    <name>WalletController</name>
    </context>
<context>
    <name>WalletFrame</name>
    </context>
<context>
    <name>WalletModel</name>
    </context>
<context>
    <name>WalletView</name>
    <message>
        <source>&amp;Export</source>
        <translation>&amp;amp;निर्यात गर्नुहोस्</translation>
    </message>
    <message>
        <source>Export the data in the current tab to a file</source>
        <translation>वर्तमान ट्याबको डाटालाई फाइलमा निर्यात गर्नुहोस्</translation>
    </message>
    </context>
<context>
    <name>bitcoin-core</name>
    <message>
        <source>The block database contains a block which appears to be from the future. This may be due to your computer's date and time being set incorrectly. Only rebuild the block database if you are sure that your computer's date and time are correct</source>
        <translation>ब्लक डाटाबेसमा भविष्यबाट आए जस्तो देखिने एउटा ब्लक हुन्छ । तपाईंको कम्प्युटरको मिति र समय गलत तरिकाले सेट गरिएकाले यस्तो हुन सक्छ । तपाईं आफ्नो कम्प्युटरको मिति र समय सही छ भनेर पक्का हुनुहुन्छ भने मात्र ब्लक डाटाबेस पुनर्निर्माण गर्नुहोस् ।</translation>
    </message>
    <message>
        <source>This is a pre-release test build - use at your own risk - do not use for mining or merchant applications</source>
        <translation>यो जारी गर्नु पूर्वको परीक्षण संस्करण हो - आफ्नै जोखिममा प्रयोग गर्नुहोस् - खनन वा व्यापारीक प्रयोगको लागि प्रयोग नगर्नुहोस</translation>
    </message>
    <message>
        <source>Unable to rewind the database to a pre-fork state. You will need to redownload the blockchain</source>
        <translation>प्रि-फर्क अवस्थामा डाटाबेस रिवाइन्ड गर्न सकिएन । तपाईंले फेरि ब्लकचेन डाउनलोड गर्नु पर्ने हुन्छ</translation>
    </message>
    <message>
        <source>Warning: The network does not appear to fully agree! Some miners appear to be experiencing issues.</source>
        <translation>चेतावनी: नेटवर्क पूरै तरिकाले सहमत छैन जस्तो देखिन्छ! केही खननकर्ताहरूले समस्या भोगिरहेका छन् जस्तो देखिन्छ ।</translation>
    </message>
    <message>
        <source>Warning: We do not appear to fully agree with our peers! You may need to upgrade, or other nodes may need to upgrade.</source>
        <translation>चेतावनी: हामी हाम्रा सहकर्मीहरूसँग पूर्णतया सहमत छैनौं जस्तो देखिन्छ! तपाईंले अपग्रेड गर्नु पर्ने हुनसक्छ वा अरू नोडहरूले अपग्रेड गर्नु पर्ने हुनसक्छ ।</translation>
    </message>
    <message>
        <source>%s corrupt, salvage failed</source>
        <translation>%s मा क्षति, बचाव विफल भयो</translation>
    </message>
    <message>
        <source>-maxmempool must be at least %d MB</source>
        <translation>-maxmempool कम्तिमा %d MB को हुनुपर्छ ।</translation>
    </message>
    <message>
        <source>Cannot resolve -%s address: '%s'</source>
        <translation>-%s ठेगाना: &amp;apos;%s&amp;apos; निश्चय गर्न सकिँदैन</translation>
    </message>
    <message>
        <source>Change index out of range</source>
        <translation>सूचकांक परिवर्तन सीमा भन्दा बाहर</translation>
    </message>
    <message>
        <source>Copyright (C) %i-%i</source>
        <translation>सर्वाधिकार (C) %i-%i</translation>
    </message>
    <message>
        <source>Corrupted block database detected</source>
        <translation>क्षति पुगेको ब्लक डाटाबेस फेला पर</translation>
    </message>
    <message>
        <source>Do you want to rebuild the block database now?</source>
        <translation>तपाईं अहिले ब्लक डेटाबेस पुनर्निर्माण गर्न चाहनुहुन्छ ?</translation>
    </message>
    <message>
        <source>Unable to bind to %s on this computer. %s is probably already running.</source>
        <translation>यो कम्प्युटरको %s मा बाँध्न सकिएन । %s सम्भवित रूपमा पहिलैबाट चलिरहेको छ ।</translation>
    </message>
    <message>
        <source>User Agent comment (%s) contains unsafe characters.</source>
        <translation>प्रयोगकर्ता एजेन्टको टिप्पणी (%s) मा असुरक्षित अक्षरहरू छन् ।</translation>
    </message>
    <message>
        <source>Verifying blocks...</source>
        <translation>ब्लक प्रमाणित गरिँदै...</translation>
    </message>
    <message>
        <source>Wallet needed to be rewritten: restart %s to complete</source>
        <translation>वालेट फेरि लेख्नु आवश्यक छ: पूरा गर्न %s लाई पुन: सुरु गर्नुहोस्</translation>
    </message>
    <message>
        <source>Error: Listening for incoming connections failed (listen returned error %s)</source>
        <translation>त्रुटि: आगमन कनेक्सनमा सुन्ने कार्य असफल भयो (सुन्ने कार्यले त्रुटि %s फर्कायो)</translation>
    </message>
    <message>
<<<<<<< HEAD
=======
        <source>Invalid amount for -maxtxfee=&lt;amount&gt;: '%s' (must be at least the minrelay fee of %s to prevent stuck transactions)</source>
        <translation>maxtxfee=&amp;lt;रकम&amp;gt;: का लागि अमान्य रकम &amp;apos;%s&amp;apos; (कारोबारलाई अड्कन नदिन अनिवार्य रूपमा कम्तिमा %s को न्यूनतम रिले शुल्क हुनु पर्छ)</translation>
    </message>
    <message>
>>>>>>> 56311988
        <source>The transaction amount is too small to send after the fee has been deducted</source>
        <translation>कारोबार रकम शुल्क कटौती गरेपछि पठाउँदा धेरै नै सानो हुन्छ</translation>
    </message>
    <message>
        <source>You need to rebuild the database using -reindex to go back to unpruned mode.  This will redownload the entire blockchain</source>
        <translation>तपाईंले काटछाँट नगरेको मोडमा जान पुनः सूचकांक प्रयोग गरेर डाटाबेस पुनर्निर्माण गर्नु पर्ने हुन्छ । यसले सम्पूर्ण ब्लकचेनलाई फेरि डाउनलोड गर्नेछ</translation>
    </message>
    </context>
</TS><|MERGE_RESOLUTION|>--- conflicted
+++ resolved
@@ -491,13 +491,6 @@
         <translation>त्रुटि: आगमन कनेक्सनमा सुन्ने कार्य असफल भयो (सुन्ने कार्यले त्रुटि %s फर्कायो)</translation>
     </message>
     <message>
-<<<<<<< HEAD
-=======
-        <source>Invalid amount for -maxtxfee=&lt;amount&gt;: '%s' (must be at least the minrelay fee of %s to prevent stuck transactions)</source>
-        <translation>maxtxfee=&amp;lt;रकम&amp;gt;: का लागि अमान्य रकम &amp;apos;%s&amp;apos; (कारोबारलाई अड्कन नदिन अनिवार्य रूपमा कम्तिमा %s को न्यूनतम रिले शुल्क हुनु पर्छ)</translation>
-    </message>
-    <message>
->>>>>>> 56311988
         <source>The transaction amount is too small to send after the fee has been deducted</source>
         <translation>कारोबार रकम शुल्क कटौती गरेपछि पठाउँदा धेरै नै सानो हुन्छ</translation>
     </message>
