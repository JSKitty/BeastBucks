--- conflicted
+++ resolved
@@ -1,47 +1,4 @@
-<<<<<<< HEAD
-<?xml version="1.0" ?><!DOCTYPE TS><TS language="cs" version="2.0">
-<defaultcodec>UTF-8</defaultcodec>
-<context>
-    <name>AboutDialog</name>
-    <message>
-        <location filename="../forms/aboutdialog.ui" line="+14"/>
-        <source>About Peercoin</source>
-        <translation>O Peercoinu</translation>
-    </message>
-    <message>
-        <location line="+39"/>
-        <source>&lt;b&gt;Peercoin&lt;/b&gt; version</source>
-        <translation>&lt;b&gt;Peercoin&lt;/b&gt; verze</translation>
-    </message>
-    <message>
-        <location line="+57"/>
-        <source>
-This is experimental software.
-
-Distributed under the MIT/X11 software license, see the accompanying file COPYING or http://www.opensource.org/licenses/mit-license.php.
-
-This product includes software developed by the OpenSSL Project for use in the OpenSSL Toolkit (http://www.openssl.org/) and cryptographic software written by Eric Young (eay@cryptsoft.com) and UPnP software written by Thomas Bernard.</source>
-        <translation>
-Tohle je experimentální program.
-
-Šířen pod licencí MIT/X11, viz přiložený soubor COPYING nebo http://www.opensource.org/licenses/mit-license.php.
-
-Tento produkt zahrnuje programy vyvinuté OpenSSL Projektem pro použití v OpenSSL Toolkitu (http://www.openssl.org/) a kryptografický program od Erika Younga (eay@cryptsoft.com) a program UPnP od Thomase Bernarda.</translation>
-    </message>
-    <message>
-        <location filename="../aboutdialog.cpp" line="+14"/>
-        <source>Copyright</source>
-        <translation>Copyright</translation>
-    </message>
-    <message>
-        <location line="+0"/>
-        <source>The Peercoin developers</source>
-        <translation>Vývojáři Peercoinu</translation>
-    </message>
-</context>
-=======
 <TS language="cs" version="2.1">
->>>>>>> dac5d68f
 <context>
     <name>AddressBookPage</name>
     <message>
@@ -65,14 +22,8 @@
         <translation>&amp;Zkopírovat</translation>
     </message>
     <message>
-<<<<<<< HEAD
-        <location filename="../addressbookpage.cpp" line="+63"/>
-        <source>These are your Peercoin addresses for receiving payments. You may want to give a different one to each sender so you can keep track of who is paying you.</source>
-        <translation>Tohle jsou tvé Peercoinové adresy pro příjem plateb. Můžeš dát pokaždé každému plátci novou adresu, abys věděl, kdo ti kdy kolik platil.</translation>
-=======
         <source>C&amp;lose</source>
         <translation>&amp;Zavřít</translation>
->>>>>>> dac5d68f
     </message>
     <message>
         <source>Delete the currently selected address from the list</source>
@@ -83,14 +34,8 @@
         <translation>Exportuj data z aktuálního panelu do souboru</translation>
     </message>
     <message>
-<<<<<<< HEAD
-        <location line="+11"/>
-        <source>Sign a message to prove you own a Peercoin address</source>
-        <translation>Podepiš zprávu, čímž prokážeš, že jsi vlastníkem Peercoinové adresy</translation>
-=======
         <source>&amp;Export</source>
         <translation>&amp;Exportovat</translation>
->>>>>>> dac5d68f
     </message>
     <message>
         <source>&amp;Delete</source>
@@ -109,14 +54,8 @@
         <translation>&amp;Zvol</translation>
     </message>
     <message>
-<<<<<<< HEAD
-        <location line="-44"/>
-        <source>Verify a message to ensure it was signed with a specified Peercoin address</source>
-        <translation>Ověř zprávu, aby ses ujistil, že byla podepsána danou Peercoinovou adresou</translation>
-=======
         <source>Sending addresses</source>
         <translation>Odesílající adresy</translation>
->>>>>>> dac5d68f
     </message>
     <message>
         <source>Receiving addresses</source>
@@ -127,14 +66,8 @@
         <translation>Tohle jsou tvé bitcoinové adresy pro posílání plateb. Před odesláním mincí si vždy zkontroluj částku a cílovou adresu.</translation>
     </message>
     <message>
-<<<<<<< HEAD
-        <location filename="../addressbookpage.cpp" line="-5"/>
-        <source>These are your Peercoin addresses for sending payments. Always check the amount and the receiving address before sending coins.</source>
-        <translation>Tohle jsou tvé Peercoinové adresy pro posílání plateb. Před odesláním mincí si vždy zkontroluj částku a cílovou adresu.</translation>
-=======
         <source>These are your Bitcoin addresses for receiving payments. It is recommended to use a new receiving address for each transaction.</source>
         <translation>Tohle jsou tvé bitcoinové adresy pro příjem plateb. Je doporučeno pro každou transakci vždy vygenerovat novou adresu.</translation>
->>>>>>> dac5d68f
     </message>
     <message>
         <source>&amp;Copy Address</source>
@@ -239,14 +172,8 @@
         <translation>Potvrď zašifrování peněženky</translation>
     </message>
     <message>
-<<<<<<< HEAD
-        <location line="+1"/>
-        <source>Warning: If you encrypt your wallet and lose your passphrase, you will &lt;b&gt;LOSE ALL OF YOUR PEERCOINS&lt;/b&gt;!</source>
-        <translation>Varování: Pokud si zašifruješ peněženku a ztratíš či zapomeneš heslo, &lt;b&gt;PŘIJDEŠ O VŠECHNY PEERCOINY&lt;/b&gt;!</translation>
-=======
         <source>Warning: If you encrypt your wallet and lose your passphrase, you will &lt;b&gt;LOSE ALL OF YOUR BITCOINS&lt;/b&gt;!</source>
         <translation>Upozornění: Pokud si zašifruješ peněženku a ztratíš či zapomeneš heslo, &lt;b&gt;PŘIJDEŠ O VŠECHNY BITCOINY&lt;/b&gt;!</translation>
->>>>>>> dac5d68f
     </message>
     <message>
         <source>Are you sure you wish to encrypt your wallet?</source>
@@ -257,18 +184,12 @@
         <translation>Peněženka je zašifrována</translation>
     </message>
     <message>
-<<<<<<< HEAD
-        <location line="-56"/>
-        <source>Peercoin will close now to finish the encryption process. Remember that encrypting your wallet cannot fully protect your peercoins from being stolen by malware infecting your computer.</source>
-        <translation>Peercoin se teď ukončí, aby dokončil zašifrování. Pamatuj však, že pouhé zašifrování peněženky úplně nezabraňuje krádeži tvých peercoinů malwarem, kterým se může počítač nakazit.</translation>
-=======
         <source>%1 will close now to finish the encryption process. Remember that encrypting your wallet cannot fully protect your bitcoins from being stolen by malware infecting your computer.</source>
         <translation>%1 se teď ukončí, aby dokončil zašifrování. Pamatuj však, že pouhé zašifrování peněženky nemůže zabránit krádeži tvých bitcoinů malwarem, kterým se může počítač nakazit.</translation>
     </message>
     <message>
         <source>IMPORTANT: Any previous backups you have made of your wallet file should be replaced with the newly generated, encrypted wallet file. For security reasons, previous backups of the unencrypted wallet file will become useless as soon as you start using the new, encrypted wallet.</source>
         <translation>DŮLEŽITÉ: Všechny předchozí zálohy peněženky by měly být nahrazeny nově vygenerovanou, zašifrovanou peněženkou. Z bezpečnostních důvodů budou předchozí zálohy nešifrované peněženky nepoužitelné, jakmile začneš používat novou zašifrovanou peněženku.</translation>
->>>>>>> dac5d68f
     </message>
     <message>
         <source>Wallet encryption failed</source>
@@ -353,18 +274,12 @@
         <translation>Ukonči aplikaci</translation>
     </message>
     <message>
-<<<<<<< HEAD
-        <location line="+4"/>
-        <source>Show information about Peercoin</source>
-        <translation>Zobraz informace o Peercoinu</translation>
-=======
         <source>&amp;About %1</source>
         <translation>O &amp;%1</translation>
     </message>
     <message>
         <source>Show information about %1</source>
         <translation>Zobraz informace o %1</translation>
->>>>>>> dac5d68f
     </message>
     <message>
         <source>About &amp;Qt</source>
@@ -427,19 +342,8 @@
         <translation>Vytvářím nový index bloků na disku...</translation>
     </message>
     <message>
-<<<<<<< HEAD
-        <location line="-347"/>
-        <source>Send coins to a Peercoin address</source>
-        <translation>Pošli mince na Peercoinovou adresu</translation>
-    </message>
-    <message>
-        <location line="+49"/>
-        <source>Modify configuration options for Peercoin</source>
-        <translation>Uprav nastavení Peercoinu</translation>
-=======
         <source>Send coins to a Bitcoin address</source>
         <translation>Pošli mince na bitcoinovou adresu</translation>
->>>>>>> dac5d68f
     </message>
     <message>
         <source>Backup wallet to another location</source>
@@ -462,15 +366,8 @@
         <translation>&amp;Ověř zprávu...</translation>
     </message>
     <message>
-<<<<<<< HEAD
-        <location line="-165"/>
-        <location line="+530"/>
-        <source>Peercoin</source>
-        <translation>Peercoin</translation>
-=======
         <source>Bitcoin</source>
         <translation>Bitcoin</translation>
->>>>>>> dac5d68f
     </message>
     <message>
         <source>Wallet</source>
@@ -485,20 +382,6 @@
         <translation>Při&amp;jmi</translation>
     </message>
     <message>
-<<<<<<< HEAD
-        <location line="+14"/>
-        <source>&amp;Addresses</source>
-        <translation>&amp;Adresy</translation>
-    </message>
-    <message>
-        <location line="+22"/>
-        <source>&amp;About Peercoin</source>
-        <translation>O &amp;Peercoinu</translation>
-    </message>
-    <message>
-        <location line="+9"/>
-=======
->>>>>>> dac5d68f
         <source>&amp;Show / Hide</source>
         <translation>&amp;Zobraz/Skryj</translation>
     </message>
@@ -511,33 +394,12 @@
         <translation>Zašifruj soukromé klíče ve své peněžence</translation>
     </message>
     <message>
-<<<<<<< HEAD
-        <location line="+1"/>
-        <source>Decrypt wallet only for minting. Sending coins will still require the password.</source>
-        <translation type="unfinished"></translation>
-    </message>
-    <message>
-        <location line="+7"/>
-        <source>Sign messages with your Peercoin addresses to prove you own them</source>
-        <translation>Podepiš zprávy svými Peercoinovými adresami, čímž prokážeš, že jsi jejich vlastníkem</translation>
-    </message>
-    <message>
-        <location line="+2"/>
-        <source>Verify messages to ensure they were signed with specified Peercoin addresses</source>
-        <translation>Ověř zprávy, aby ses ujistil, že byly podepsány danými Peercoinovými adresami</translation>
-    </message>
-    <message>
-        <location line="+3"/>
-        <source>UI to create multisig addresses</source>
-        <translation type="unfinished"></translation>
-=======
         <source>Sign messages with your Bitcoin addresses to prove you own them</source>
         <translation>Podepiš zprávy svými bitcoinovými adresami, čímž prokážeš, že jsi jejich vlastníkem</translation>
     </message>
     <message>
         <source>Verify messages to ensure they were signed with specified Bitcoin addresses</source>
         <translation>Ověř zprávy, aby ses ujistil, že byly podepsány danými bitcoinovými adresami</translation>
->>>>>>> dac5d68f
     </message>
     <message>
         <source>&amp;File</source>
@@ -560,19 +422,8 @@
         <translation>Požaduj platby (generuje QR kódy a bitcoin: URI)</translation>
     </message>
     <message>
-<<<<<<< HEAD
-        <location line="+47"/>
-        <source>Peercoin client</source>
-        <translation>Peercoin klient</translation>
-    </message>
-    <message numerus="yes">
-        <location line="+141"/>
-        <source>%n active connection(s) to Peercoin network</source>
-        <translation><numerusform>%n aktivní spojení do Peercoinové sítě</numerusform><numerusform>%n aktivní spojení do Peercoinové sítě</numerusform><numerusform>%n aktivních spojení do Peercoinové sítě</numerusform></translation>
-=======
         <source>Show the list of used sending addresses and labels</source>
         <translation>Ukaž seznam použitých odesílacích adres a jejich označení</translation>
->>>>>>> dac5d68f
     </message>
     <message>
         <source>Show the list of used receiving addresses and labels</source>
@@ -627,15 +478,6 @@
         <translation>Informace</translation>
     </message>
     <message>
-<<<<<<< HEAD
-        <location line="+70"/>
-        <source>You can send this transaction for a fee of %1, which is burned and prevents spamming of the network. Do you want to pay the fee?</source>
-        <translation type="unfinished"/>
-    </message>
-    <message>
-        <location line="-140"/>
-=======
->>>>>>> dac5d68f
         <source>Up to date</source>
         <translation>Aktuální</translation>
     </message>
@@ -686,12 +528,6 @@
 </translation>
     </message>
     <message>
-<<<<<<< HEAD
-        <location line="-23"/>
-        <location line="+23"/>
-        <source>URI can not be parsed! This can be caused by an invalid Peercoin address or malformed URI parameters.</source>
-        <translation>Nepodařilo se analyzovat URI! Důvodem může být neplatná Peercoinová adresa nebo poškozené parametry URI.</translation>
-=======
         <source>Sent transaction</source>
         <translation>Odeslané transakce</translation>
     </message>
@@ -706,7 +542,6 @@
     <message>
         <source>HD key generation is &lt;b&gt;disabled&lt;/b&gt;</source>
         <translation>HD generování klíčů je &lt;b&gt;vypnuté&lt;/b&gt;</translation>
->>>>>>> dac5d68f
     </message>
     <message>
         <source>Wallet is &lt;b&gt;encrypted&lt;/b&gt; and currently &lt;b&gt;unlocked&lt;/b&gt;</source>
@@ -717,14 +552,8 @@
         <translation>Peněženka je &lt;b&gt;zašifrovaná&lt;/b&gt; a momentálně &lt;b&gt;zamčená&lt;/b&gt;</translation>
     </message>
     <message>
-<<<<<<< HEAD
-        <location filename="../bitcoin.cpp" line="+111"/>
-        <source>A fatal error occurred. Peercoin can no longer continue safely and will quit.</source>
-        <translation>Stala se fatální chyba. Peercoin nemůže bezpečně pokračovat v činnosti, a proto skončí.</translation>
-=======
         <source>A fatal error occurred. Bitcoin can no longer continue safely and will quit.</source>
         <translation>Stala se fatální chyba. Bitcoin nemůže bezpečně pokračovat v činnosti, a proto skončí.</translation>
->>>>>>> dac5d68f
     </message>
 </context>
 <context>
@@ -774,14 +603,8 @@
         <translation>Vypsat jako seznam</translation>
     </message>
     <message>
-<<<<<<< HEAD
-        <location line="-5"/>
-        <source>The entered address &quot;%1&quot; is not a valid Peercoin address.</source>
-        <translation>Zadaná adresa &quot;%1&quot; není platná Peercoinová adresa.</translation>
-=======
         <source>Amount</source>
         <translation>Částka</translation>
->>>>>>> dac5d68f
     </message>
     <message>
         <source>Received with label</source>
@@ -792,15 +615,8 @@
         <translation>Příjem na adrese</translation>
     </message>
     <message>
-<<<<<<< HEAD
-        <location filename="../guiutil.cpp" line="+424"/>
-        <location line="+12"/>
-        <source>Peercoin-Qt</source>
-        <translation>Peercoin-Qt</translation>
-=======
         <source>Date</source>
         <translation>Datum</translation>
->>>>>>> dac5d68f
     </message>
     <message>
         <source>Confirmations</source>
@@ -839,36 +655,6 @@
         <translation>Kopíruj počet</translation>
     </message>
     <message>
-<<<<<<< HEAD
-        <location line="+6"/>
-        <source>Mandatory network transaction fee per kB transferred. Most transactions are 1 kB and incur a 0.01 PPC fee. Note: transfer size may increase depending on the number of input transactions required to be added together to fund the payment.</source>
-        <translation type="unfinished"/>
-    </message>
-    <message>
-        <location line="+15"/>
-        <source>Additional network &amp;fee</source>
-        <translation type="unfinished"/>
-    </message>
-    <message>
-        <location line="+31"/>
-        <source>Automatically start Peercoin after logging in to the system.</source>
-        <translation>Automaticky spustí Peercoin po přihlášení do systému.</translation>
-    </message>
-    <message>
-        <location line="+46"/>
-        <source>Check this box to follow the centrally issued checkpoints.</source>
-        <translation type="unfinished"/>
-    </message>
-    <message>
-        <location line="+3"/>
-        <source>&amp;Start Peercoin on system login</source>
-        <translation>S&amp;pustit Peercoin po přihlášení do systému</translation>
-    </message>
-    <message>
-        <location line="+7"/>
-        <source>Enforce checkpoints</source>
-        <translation type="unfinished"></translation>
-=======
         <source>Copy fee</source>
         <translation>Kopíruj poplatek</translation>
     </message>
@@ -883,7 +669,6 @@
     <message>
         <source>Copy dust</source>
         <translation>Kopíruj prach</translation>
->>>>>>> dac5d68f
     </message>
     <message>
         <source>Copy change</source>
@@ -898,28 +683,16 @@
         <translation>ano</translation>
     </message>
     <message>
-<<<<<<< HEAD
-        <location line="+6"/>
-        <source>Automatically open the Peercoin client port on the router. This only works when your router supports UPnP and it is enabled.</source>
-        <translation>Automaticky otevře potřebný port na routeru. Tohle funguje jen za předpokladu, že tvůj router podporuje UPnP a že je UPnP povolené.</translation>
-=======
         <source>no</source>
         <translation>ne</translation>
->>>>>>> dac5d68f
     </message>
     <message>
         <source>This label turns red if any recipient receives an amount smaller than the current dust threshold.</source>
         <translation>Popisek zčervená, pokud má některý příjemce obdržet částku menší, než je aktuální práh pro prach.</translation>
     </message>
     <message>
-<<<<<<< HEAD
-        <location line="+7"/>
-        <source>Connect to the Peercoin network through a SOCKS proxy (e.g. when connecting through Tor).</source>
-        <translation>Připojí se do Peercoinové sítě přes SOCKS proxy (např. když se připojuje přes Tor).</translation>
-=======
         <source>Can vary +/- %1 satoshi(s) per input.</source>
         <translation>Může se lišit o +/– %1 satoshi na každý vstup.</translation>
->>>>>>> dac5d68f
     </message>
     <message>
         <source>(no label)</source>
@@ -981,14 +754,8 @@
         <translation>Zadaná adresa „%1“ už v adresáři je.</translation>
     </message>
     <message>
-<<<<<<< HEAD
-        <location line="+13"/>
-        <source>The user interface language can be set here. This setting will take effect after restarting Peercoin.</source>
-        <translation>Tady lze nastavit jazyk uživatelského rozhraní. Nastavení se projeví až po restartování Peercoinu.</translation>
-=======
         <source>Could not unlock wallet.</source>
         <translation>Nemohu odemknout peněženku.</translation>
->>>>>>> dac5d68f
     </message>
     <message>
         <source>New key generation failed.</source>
@@ -1002,14 +769,8 @@
         <translation>Vytvoří se nový adresář pro data.</translation>
     </message>
     <message>
-<<<<<<< HEAD
-        <location line="+9"/>
-        <source>Whether to show Peercoin addresses in the transaction list or not.</source>
-        <translation>Zda ukazovat peercoinové adresy ve výpisu transakcí nebo ne.</translation>
-=======
         <source>name</source>
         <translation>název</translation>
->>>>>>> dac5d68f
     </message>
     <message>
         <source>Directory already exists. Add %1 if you intend to create a new directory here.</source>
@@ -1047,15 +808,8 @@
         <translation>Užití:</translation>
     </message>
     <message>
-<<<<<<< HEAD
-        <location line="-9"/>
-        <location line="+9"/>
-        <source>This setting will take effect after restarting Peercoin.</source>
-        <translation>Nastavení se projeví až po restartování Peercoinu.</translation>
-=======
         <source>command-line options</source>
         <translation>možnosti příkazové řádky</translation>
->>>>>>> dac5d68f
     </message>
     <message>
         <source>UI Options:</source>
@@ -1066,15 +820,8 @@
         <translation>Zvolit při startu adresář pro data (výchozí: %u)</translation>
     </message>
     <message>
-<<<<<<< HEAD
-        <location line="+50"/>
-        <location line="+166"/>
-        <source>The displayed information may be out of date. Your wallet automatically synchronizes with the Peercoin network after a connection is established, but this process has not completed yet.</source>
-        <translation>Zobrazené informace nemusí být aktuální. Tvá peněženka se automaticky sesynchronizuje s Peercoinovou sítí, jakmile se s ní spojí. Zatím ale ještě není synchronizace dokončena.</translation>
-=======
         <source>Set language, for example "de_DE" (default: system locale)</source>
         <translation>Nastavit jazyk, například „de_DE“ (výchozí: systémové nastavení)</translation>
->>>>>>> dac5d68f
     </message>
     <message>
         <source>Start minimized</source>
@@ -1116,14 +863,8 @@
         <translation>Prvotní synchronizace je velice náročná, a mohou se tak díky ní začít na tvém počítači projevovat dosud skryté hardwarové problémy. Pokaždé, když spustíš %1, bude stahování pokračovat tam, kde skončilo.</translation>
     </message>
     <message>
-<<<<<<< HEAD
-        <location filename="../paymentserver.cpp" line="+107"/>
-        <source>Cannot start peercoin: click-to-pay handler</source>
-        <translation>Nemůžu spustit peercoin: obsluha click-to-pay</translation>
-=======
         <source>If you have chosen to limit block chain storage (pruning), the historical data must still be downloaded and processed, but will be deleted afterward to keep your disk usage low.</source>
         <translation>Pokud jsi omezil úložný prostor pro bločenku (tj. povolil její prořezávání), tak se historická data sice stáhnou a zpracují, ale následně zase smažou, aby nezabírala na disku místo.</translation>
->>>>>>> dac5d68f
     </message>
     <message>
         <source>Use the default data directory</source>
@@ -1232,14 +973,8 @@
         <translation>Načíst platební požadavek z URI nebo ze souboru</translation>
     </message>
     <message>
-<<<<<<< HEAD
-        <location line="+7"/>
-        <source>Show the Peercoin-Qt help message to get a list with possible Peercoin command-line options.</source>
-        <translation>Seznam parametrů Peercoinu pro příkazovou řádku získáš v nápovědě Peercoinu Qt.</translation>
-=======
         <source>URI:</source>
         <translation>URI:</translation>
->>>>>>> dac5d68f
     </message>
     <message>
         <source>Select payment request file</source>
@@ -1257,51 +992,28 @@
         <translation>Možnosti</translation>
     </message>
     <message>
-<<<<<<< HEAD
-        <location line="-104"/>
-        <source>Peercoin - Debug window</source>
-        <translation>Peercoin - ladicí okno</translation>
-    </message>
-    <message>
-        <location line="+25"/>
-        <source>Peercoin Core</source>
-        <translation>Jádro Peercoinu</translation>
-=======
         <source>&amp;Main</source>
         <translation>&amp;Hlavní</translation>
     </message>
     <message>
         <source>Automatically start %1 after logging in to the system.</source>
         <translation>Automaticky spustí %1 po přihlášení do systému.</translation>
->>>>>>> dac5d68f
     </message>
     <message>
         <source>&amp;Start %1 on system login</source>
         <translation>S&amp;pustit %1 po přihlášení do systému</translation>
     </message>
     <message>
-<<<<<<< HEAD
-        <location line="+7"/>
-        <source>Open the Peercoin debug log file from the current data directory. This can take a few seconds for large log files.</source>
-        <translation>Otevři soubor s ladicími záznamy Peercoinu z aktuálního datového adresáře. U velkých logů to může pár vteřin zabrat.</translation>
-=======
         <source>Size of &amp;database cache</source>
         <translation>Velikost &amp;databázové cache</translation>
->>>>>>> dac5d68f
     </message>
     <message>
         <source>MB</source>
         <translation>MB</translation>
     </message>
     <message>
-<<<<<<< HEAD
-        <location filename="../rpcconsole.cpp" line="-30"/>
-        <source>Welcome to the Peercoin RPC console.</source>
-        <translation>Vítej v Peercoinové RPC konzoli.</translation>
-=======
         <source>Number of script &amp;verification threads</source>
         <translation>Počet vláken pro &amp;verifikaci skriptů</translation>
->>>>>>> dac5d68f
     </message>
     <message>
         <source>IP address of the proxy (e.g. IPv4: 127.0.0.1 / IPv6: ::1)</source>
@@ -1436,14 +1148,8 @@
         <translation>O&amp;kno</translation>
     </message>
     <message>
-<<<<<<< HEAD
-        <location filename="../sendcoinsentry.cpp" line="+1"/>
-        <source>Enter a Peercoin address</source>
-        <translation>Zadej Peercoinovou adresu</translation>
-=======
         <source>Show only a tray icon after minimizing the window.</source>
         <translation>Po minimalizaci okna zobrazí pouze ikonu v panelu.</translation>
->>>>>>> dac5d68f
     </message>
     <message>
         <source>&amp;Minimize to the tray instead of the taskbar</source>
@@ -1490,14 +1196,8 @@
         <translation>výchozí</translation>
     </message>
     <message>
-<<<<<<< HEAD
-        <location line="+21"/>
-        <source>Sign the message to prove you own this Peercoin address</source>
-        <translation>Podepiš zprávu, čímž prokážeš, že jsi vlastníkem této Peercoinové adresy</translation>
-=======
         <source>none</source>
         <translation>žádné</translation>
->>>>>>> dac5d68f
     </message>
     <message>
         <source>Confirm options reset</source>
@@ -1524,14 +1224,8 @@
         <translation>Chyba</translation>
     </message>
     <message>
-<<<<<<< HEAD
-        <location line="+40"/>
-        <source>Verify the message to ensure it was signed with the specified Peercoin address</source>
-        <translation>Ověř zprávu, aby ses ujistil, že byla podepsána danou Peercoinovou adresou</translation>
-=======
         <source>The configuration file could not be opened.</source>
         <translation>Konfigurační soubor nejde otevřít.</translation>
->>>>>>> dac5d68f
     </message>
     <message>
         <source>This change would require a client restart.</source>
@@ -1545,29 +1239,16 @@
 <context>
     <name>OverviewPage</name>
     <message>
-<<<<<<< HEAD
-        <location filename="../signverifymessagedialog.cpp" line="+27"/>
-        <location line="+3"/>
-        <source>Enter a Peercoin address</source>
-        <translation>Zadej Peercoinovou adresu (např. 1NS17iag9jJgTHD1VXjvLCEnZuQ3rJDE9L)</translation>
-=======
         <source>Form</source>
         <translation>Formulář</translation>
->>>>>>> dac5d68f
     </message>
     <message>
         <source>The displayed information may be out of date. Your wallet automatically synchronizes with the Bitcoin network after a connection is established, but this process has not completed yet.</source>
         <translation>Zobrazené informace nemusí být aktuální. Tvá peněženka se automaticky sesynchronizuje s bitcoinovou sítí, jakmile se s ní spojí. Zatím ale ještě není synchronizace dokončena.</translation>
     </message>
     <message>
-<<<<<<< HEAD
-        <location line="+3"/>
-        <source>Enter Peercoin signature</source>
-        <translation>Vlož Peercoinový podpis</translation>
-=======
         <source>Watch-only:</source>
         <translation>Sledované:</translation>
->>>>>>> dac5d68f
     </message>
     <message>
         <source>Available:</source>
@@ -1618,14 +1299,8 @@
         <translation>Poslední transakce</translation>
     </message>
     <message>
-<<<<<<< HEAD
-        <location filename="../splashscreen.cpp" line="+22"/>
-        <source>The Peercoin developers</source>
-        <translation>Vývojáři Peercoinu</translation>
-=======
         <source>Unconfirmed transactions to watch-only addresses</source>
         <translation>Nepotvrzené transakce sledovaných adres</translation>
->>>>>>> dac5d68f
     </message>
     <message>
         <source>Mined balance in watch-only addresses that has not yet matured</source>
@@ -3774,33 +3449,17 @@
         <source>Rebuild chain state from the currently indexed blocks</source>
         <translation>Znovu vytvořit stav bločenky z aktuálně indexovaných bloků</translation>
     </message>
-<<<<<<< HEAD
-</context>
-<context>
-    <name>Peercoin-core</name>
-    <message>
-        <location filename="../bitcoinstrings.cpp" line="+94"/>
-        <source>Peercoin version</source>
-        <translation>Verze Peercoinu</translation>
-=======
     <message>
         <source>Replaying blocks...</source>
         <translation>Znovu aplikuji bloky…</translation>
->>>>>>> dac5d68f
     </message>
     <message>
         <source>Rewinding blocks...</source>
         <translation>Vracím bloky…</translation>
     </message>
     <message>
-<<<<<<< HEAD
-        <location line="-29"/>
-        <source>Send command to -server or peercoind</source>
-        <translation>Poslat příkaz pro -server nebo peercoind</translation>
-=======
         <source>Set database cache size in megabytes (%d to %d, default: %d)</source>
         <translation>Nastavit velikost databázové vyrovnávací paměti v megabajtech (%d až %d, výchozí: %d)</translation>
->>>>>>> dac5d68f
     </message>
     <message>
         <source>Specify wallet file (within data directory)</source>
@@ -3815,23 +3474,12 @@
         <translation>Selhal výpočet transakčního poplatku a drobných</translation>
     </message>
     <message>
-<<<<<<< HEAD
-        <location line="+24"/>
-        <source>Specify configuration file (default: peercoin.conf)</source>
-        <translation>Konfigurační soubor (výchozí: peercoin.conf)</translation>
-    </message>
-    <message>
-        <location line="+3"/>
-        <source>Specify pid file (default: peercoind.pid)</source>
-        <translation>PID soubor (výchozí: peercoind.pid)</translation>
-=======
         <source>Unable to bind to %s on this computer. %s is probably already running.</source>
         <translation>Nedaří se mi připojit na %s na tomhle počítači. %s už pravděpodobně jednou běží.</translation>
     </message>
     <message>
         <source>Unsupported argument -benchmark ignored, use -debug=bench.</source>
         <translation>Nepodporovaný argument -benchmark se ignoruje, použij -debug=bench.</translation>
->>>>>>> dac5d68f
     </message>
     <message>
         <source>Unsupported argument -debugnet ignored, use -debug=net.</source>
@@ -3890,34 +3538,8 @@
         <translation>Vytvářet nové soubory s výchozími systémovými právy namísto umask 077 (uplatní se, pouze pokud je vypnutá funkce peněženky)</translation>
     </message>
     <message>
-<<<<<<< HEAD
-        <location line="-80"/>
-        <source>%s, you must set a rpcpassword in the configuration file:
-%s
-It is recommended you use the following random password:
-rpcuser=peercoinrpc
-rpcpassword=%s
-(you do not need to remember this password)
-The username and password MUST NOT be the same.
-If the file does not exist, create it with owner-readable-only file permissions.
-It is also recommended to set alertnotify so you are notified of problems;
-for example: alertnotify=echo %%s | mail -s &quot;Peercoin Alert&quot; admin@foo.com
-</source>
-        <translation>%s, musíš nastavit rpcpassword v konfiguračním souboru:
-%s
-Je vhodné použít následující náhodné heslo:
-rpcuser=peercoinrpc
-rpcpassword=%s
-(není potřeba si ho pamatovat)
-rpcuser a rpcpassword NESMÍ být stejné.
-Pokud konfigurační soubor ještě neexistuje, vytvoř ho tak, aby ho mohl číst pouze vlastník.
-Je také doporučeno si nastavit alertnotify, abys byl upozorněn na případné problémy;
-například: alertnotify=echo %%s | mail -s &quot;Peercoin Alert&quot; admin@foo.com
-</translation>
-=======
         <source>Discover own IP addresses (default: 1 when listening and no -externalip or -proxy)</source>
         <translation>Zjistit vlastní IP adresu (výchozí: 1, pokud naslouchá a není zadáno -externalip nebo -proxy)</translation>
->>>>>>> dac5d68f
     </message>
     <message>
         <source>Error: Listening for incoming connections failed (listen returned error %s)</source>
@@ -3928,14 +3550,8 @@
         <translation>Spustit příkaz, když přijde relevantní upozornění nebo když dojde k opravdu dlouhému rozštěpení řetezce bloků (%s se v příkazu nahradí zprávou)</translation>
     </message>
     <message>
-<<<<<<< HEAD
-        <location line="+3"/>
-        <source>Cannot obtain a lock on data directory %s. Peercoin is probably already running.</source>
-        <translation>Nedaří se mi získat zámek na datový adresář %s. Peercoin pravděpodobně už jednou běží.</translation>
-=======
         <source>Fees (in %s/kB) smaller than this are considered zero fee for relaying, mining and transaction creation (default: %s)</source>
         <translation>Poplatky (v %s/kB) menší než tato hodnota jsou považovány za nulové pro účely přeposílání, těžení a vytváření transakcí (výchozí: %s)</translation>
->>>>>>> dac5d68f
     </message>
     <message>
         <source>If paytxfee is not set, include enough fee so transactions begin confirmation on average within n blocks (default: %u)</source>
@@ -3970,14 +3586,8 @@
         <translation>(výchozí: %u)</translation>
     </message>
     <message>
-<<<<<<< HEAD
-        <location line="+3"/>
-        <source>Warning: Please check that your computer&apos;s date and time are correct! If your clock is wrong Peercoin will not work properly.</source>
-        <translation>Upozornění: Zkontroluj, že máš v počítači správně nastavený datum a čas! Pokud jsou nastaveny špatně, Peercoin nebude fungovat správně.</translation>
-=======
         <source>Accept public REST requests (default: %u)</source>
         <translation>Přijímat veřejné REST požadavky (výchozí: %u)</translation>
->>>>>>> dac5d68f
     </message>
     <message>
         <source>Automatically create Tor hidden service (default: %d)</source>
@@ -4328,23 +3938,12 @@
         <translation>Nastavit maximální váhu bloku pro BIP141 (výchozí: %d)</translation>
     </message>
     <message>
-<<<<<<< HEAD
-        <location line="+1"/>
-        <source>Error loading wallet.dat: Wallet requires newer version of Peercoin</source>
-        <translation>Chyba při načítání wallet.dat: peněženka vyžaduje novější verzi Peercoinu</translation>
-    </message>
-    <message>
-        <location line="+93"/>
-        <source>Wallet needed to be rewritten: restart Peercoin to complete</source>
-        <translation>Soubor s peněženkou potřeboval přepsat: restartuj Peercoin, aby se operace dokončila</translation>
-=======
         <source>Set the number of threads to service RPC calls (default: %d)</source>
         <translation>Nastavení počtu vláken pro servisní RPC volání (výchozí: %d)</translation>
     </message>
     <message>
         <source>Specify configuration file (default: %s)</source>
         <translation>Konfigurační soubor (výchozí: %s)</translation>
->>>>>>> dac5d68f
     </message>
     <message>
         <source>Specify connection timeout in milliseconds (minimum: 1, default: %d)</source>
@@ -4391,14 +3990,8 @@
         <translation>V -onlynet byla uvedena neznámá síť: '%s'</translation>
     </message>
     <message>
-<<<<<<< HEAD
-        <location line="-25"/>
-        <source>Unable to bind to %s on this computer. Peercoin is probably already running.</source>
-        <translation>Nedaří se mi připojit na %s na tomhle počítači. Peercoin už pravděpodobně jednou běží.</translation>
-=======
         <source>Insufficient funds</source>
         <translation>Nedostatek prostředků</translation>
->>>>>>> dac5d68f
     </message>
     <message>
         <source>Loading block index...</source>
