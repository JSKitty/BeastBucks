--- conflicted
+++ resolved
@@ -3,21 +3,6 @@
 <context>
     <name>AboutDialog</name>
     <message>
-<<<<<<< HEAD
-        <location filename="../forms/aboutdialog.ui" line="14"/>
-        <source>About PPCoin</source>
-        <translation>关于比特币</translation>
-    </message>
-    <message>
-        <location filename="../forms/aboutdialog.ui" line="53"/>
-        <source>&lt;b&gt;PPCoin&lt;/b&gt; version</source>
-        <translation>&lt;b&gt;比特币&lt;/b&gt;版本</translation>
-    </message>
-    <message>
-        <location filename="../forms/aboutdialog.ui" line="85"/>
-        <source>Copyright © 2011-2013 PPCoin Developers
-
-=======
         <location filename="../forms/aboutdialog.ui" line="+14"/>
         <source>About Bitcoin</source>
         <translation>关于比特币</translation>
@@ -30,20 +15,13 @@
     <message>
         <location line="+57"/>
         <source>
->>>>>>> 40809aed
 This is experimental software.
 
 Distributed under the MIT/X11 software license, see the accompanying file COPYING or http://www.opensource.org/licenses/mit-license.php.
 
 This product includes software developed by the OpenSSL Project for use in the OpenSSL Toolkit (http://www.openssl.org/) and cryptographic software written by Eric Young (eay@cryptsoft.com) and UPnP software written by Thomas Bernard.</source>
-<<<<<<< HEAD
-        <translation>版权归比特币开发者所有  © 2011-2013 PPCoin Developers
-
-这是一个实验性软件。
-=======
         <translation>
 This is experimental software.
->>>>>>> 40809aed
 
 Distributed under the MIT/X11 software license, see the accompanying file COPYING or http://www.opensource.org/licenses/mit-license.php.
 
@@ -65,16 +43,7 @@
     <message>
         <location filename="../forms/addressbookpage.ui" line="+14"/>
         <source>Address Book</source>
-<<<<<<< HEAD
-        <translation>地址薄</translation>
-    </message>
-    <message>
-        <location filename="../forms/addressbookpage.ui" line="20"/>
-        <source>These are your PPCoin addresses for receiving payments.  You may want to give a different one to each sender so you can keep track of who is paying you.</source>
-        <translation>这些是你接受支付的比特币地址。当支付时你可以给出不同的地址，以便追踪不同的支付者。</translation>
-=======
         <translation>通讯录</translation>
->>>>>>> 40809aed
     </message>
     <message>
         <location line="+19"/>
@@ -278,13 +247,6 @@
         <translation>确认加密钱包</translation>
     </message>
     <message>
-<<<<<<< HEAD
-        <location filename="../askpassphrasedialog.cpp" line="102"/>
-        <source>WARNING: If you encrypt your wallet and lose your passphrase, you will &lt;b&gt;LOSE ALL OF YOUR PPCoinS&lt;/b&gt;!
-Are you sure you wish to encrypt your wallet?</source>
-        <translation>警告：如果您加密了您的钱包之后忘记了口令，您将会&lt;b&gt;失去所有的比特币&lt;/b&gt;！
-确定要加密钱包吗？</translation>
-=======
         <location line="+1"/>
         <source>Warning: If you encrypt your wallet and lose your passphrase, you will &lt;b&gt;LOSE ALL OF YOUR BITCOINS&lt;/b&gt;!</source>
         <translation>警告：如果您加密了您的钱包，但是忘记了密码，你将会&lt;b&gt;丢失所有的比特币&lt;/b&gt;！</translation>
@@ -304,7 +266,6 @@
         <location line="+24"/>
         <source>Warning: The Caps Lock key is on!</source>
         <translation>警告：大写锁定键处于打开状态！</translation>
->>>>>>> 40809aed
     </message>
     <message>
         <location line="-130"/>
@@ -313,13 +274,8 @@
         <translation>钱包已加密</translation>
     </message>
     <message>
-<<<<<<< HEAD
-        <location filename="../askpassphrasedialog.cpp" line="112"/>
-        <source>PPCoin will close now to finish the encryption process. Remember that encrypting your wallet cannot fully protect your PPCoins from being stolen by malware infecting your computer.</source>
-=======
         <location line="-56"/>
         <source>Bitcoin will close now to finish the encryption process. Remember that encrypting your wallet cannot fully protect your bitcoins from being stolen by malware infecting your computer.</source>
->>>>>>> 40809aed
         <translation>将关闭软件以完成加密过程。 请您谨记：钱包加密并不是万能的，电脑中毒，您的比特币还是有可能丢失。</translation>
     </message>
     <message>
@@ -365,17 +321,11 @@
     </message>
 </context>
 <context>
-    <name>PPCoinGUI</name>
-    <message>
-<<<<<<< HEAD
-        <location filename="../bitcoingui.cpp" line="69"/>
-        <source>PPCoin Wallet</source>
-        <translation>比特币钱包</translation>
-=======
+    <name>BitcoinGUI</name>
+    <message>
         <location filename="../bitcoingui.cpp" line="+233"/>
         <source>Sign &amp;message...</source>
         <translation>对&amp;消息签名...</translation>
->>>>>>> 40809aed
     </message>
     <message>
         <location line="+280"/>
@@ -413,31 +363,7 @@
         <translation>显示接收支付的地址列表</translation>
     </message>
     <message>
-<<<<<<< HEAD
-        <location filename="../bitcoingui.cpp" line="200"/>
-        <source>&amp;Send coins</source>
-        <translation>&amp;发送货币</translation>
-    </message>
-    <message>
-        <location filename="../bitcoingui.cpp" line="201"/>
-        <source>Send coins to a PPCoin address</source>
-        <translation>将货币发送到一个比特币地址</translation>
-    </message>
-    <message>
-        <location filename="../bitcoingui.cpp" line="206"/>
-        <source>Sign &amp;message</source>
-        <translation>发送签名 &amp;消息</translation>
-    </message>
-    <message>
-        <location filename="../bitcoingui.cpp" line="207"/>
-        <source>Prove you control an address</source>
-        <translation>证明您拥有某个比特币地址</translation>
-    </message>
-    <message>
-        <location filename="../bitcoingui.cpp" line="226"/>
-=======
         <location line="+31"/>
->>>>>>> 40809aed
         <source>E&amp;xit</source>
         <translation>退出</translation>
     </message>
@@ -447,18 +373,8 @@
         <translation>退出程序</translation>
     </message>
     <message>
-<<<<<<< HEAD
-        <location filename="../bitcoingui.cpp" line="230"/>
-        <source>&amp;About %1</source>
-        <translation>&amp;关于 %1</translation>
-    </message>
-    <message>
-        <location filename="../bitcoingui.cpp" line="231"/>
-        <source>Show information about PPCoin</source>
-=======
         <location line="+4"/>
         <source>Show information about Bitcoin</source>
->>>>>>> 40809aed
         <translation>显示比特币的相关信息</translation>
     </message>
     <message>
@@ -477,21 +393,6 @@
         <translation>&amp;选项...</translation>
     </message>
     <message>
-<<<<<<< HEAD
-        <location filename="../bitcoingui.cpp" line="237"/>
-        <source>Modify configuration options for PPCoin</source>
-        <translation>修改比特币配置选项</translation>
-    </message>
-    <message>
-        <location filename="../bitcoingui.cpp" line="239"/>
-        <source>Open &amp;PPCoin</source>
-        <translation>打开 &amp;比特币</translation>
-    </message>
-    <message>
-        <location filename="../bitcoingui.cpp" line="240"/>
-        <source>Show the PPCoin window</source>
-        <translation>显示比特币窗口</translation>
-=======
         <location line="+6"/>
         <source>&amp;Encrypt Wallet...</source>
         <translation>&amp;加密钱包...</translation>
@@ -500,7 +401,6 @@
         <location line="+3"/>
         <source>&amp;Backup Wallet...</source>
         <translation>&amp;备份钱包...</translation>
->>>>>>> 40809aed
     </message>
     <message>
         <location line="+2"/>
@@ -635,16 +535,6 @@
         <translation>[testnet]</translation>
     </message>
     <message>
-<<<<<<< HEAD
-        <location filename="../bitcoingui.cpp" line="407"/>
-        <source>PPCoin-qt</source>
-        <translation>PPCoin-qt</translation>
-    </message>
-    <message numerus="yes">
-        <location filename="../bitcoingui.cpp" line="449"/>
-        <source>%n active connection(s) to PPCoin network</source>
-        <translation><numerusform>%n 个到比特币网络的活动连接</numerusform></translation>
-=======
         <location line="+47"/>
         <source>Bitcoin client</source>
         <translation>比特币客户端</translation>
@@ -658,7 +548,6 @@
         <location line="+22"/>
         <source>No block source available...</source>
         <translation>No block source available...</translation>
->>>>>>> 40809aed
     </message>
     <message>
         <location line="+12"/>
@@ -847,15 +736,9 @@
         <translation>输入的地址 &quot;%1&quot; 已经存在于地址簿。</translation>
     </message>
     <message>
-<<<<<<< HEAD
-        <location filename="../editaddressdialog.cpp" line="96"/>
-        <source>The entered address &quot;%1&quot; is not a valid PPCoin address.</source>
-        <translation>输入的地址  &quot;%1&quot; 并不是一个有效的比特币地址</translation>
-=======
         <location line="-5"/>
         <source>The entered address &quot;%1&quot; is not a valid Bitcoin address.</source>
         <translation>您输入的 &quot;%1&quot; 不是合法的比特币地址.</translation>
->>>>>>> 40809aed
     </message>
     <message>
         <location line="+10"/>
@@ -871,16 +754,6 @@
 <context>
     <name>GUIUtil::HelpMessageBox</name>
     <message>
-<<<<<<< HEAD
-        <location filename="../optionsdialog.cpp" line="170"/>
-        <source>&amp;Start PPCoin on window system startup</source>
-        <translation>&amp;开机启动比特币</translation>
-    </message>
-    <message>
-        <location filename="../optionsdialog.cpp" line="171"/>
-        <source>Automatically start PPCoin after the computer is turned on</source>
-        <translation>在计算机启动后自动运行比特币</translation>
-=======
         <location filename="../guiutil.cpp" line="+424"/>
         <location line="+12"/>
         <source>Bitcoin-Qt</source>
@@ -890,7 +763,6 @@
         <location line="-12"/>
         <source>version</source>
         <translation>版本</translation>
->>>>>>> 40809aed
     </message>
     <message>
         <location line="+2"/>
@@ -908,15 +780,9 @@
         <translation>UI选项</translation>
     </message>
     <message>
-<<<<<<< HEAD
-        <location filename="../optionsdialog.cpp" line="181"/>
-        <source>Automatically open the PPCoin client port on the router. This only works when your router supports UPnP and it is enabled.</source>
-        <translation>自动在路由器中打开比特币端口。只有当您的路由器开启 UPnP 选项时此功能才有效。</translation>
-=======
         <location line="+1"/>
         <source>Set language, for example &quot;de_DE&quot; (default: system locale)</source>
         <translation>设置语言, 例如 &quot;de_DE&quot; (缺省: 系统语言)</translation>
->>>>>>> 40809aed
     </message>
     <message>
         <location line="+1"/>
@@ -1582,13 +1448,8 @@
         <translation>移除此接收者</translation>
     </message>
     <message>
-<<<<<<< HEAD
-        <location filename="../sendcoinsentry.cpp" line="25"/>
-        <source>Enter a PPCoin address (e.g. 1NS17iag9jJgTHD1VXjvLCEnZuQ3rJDE9L)</source>
-=======
         <location filename="../sendcoinsentry.cpp" line="+1"/>
         <source>Enter a Bitcoin address (e.g. 1NS17iag9jJgTHD1VXjvLCEnZuQ3rJDE9L)</source>
->>>>>>> 40809aed
         <translation>请输入比特币地址 (例如: 1NS17iag9jJgTHD1VXjvLCEnZuQ3rJDE9L)</translation>
     </message>
 </context>
@@ -2324,15 +2185,10 @@
     </message>
 </context>
 <context>
-    <name>PPCoin-core</name>
-    <message>
-<<<<<<< HEAD
-        <location filename="../bitcoinstrings.cpp" line="3"/>
-        <source>PPCoin version</source>
-=======
+    <name>bitcoin-core</name>
+    <message>
         <location filename="../bitcoinstrings.cpp" line="+94"/>
         <source>Bitcoin version</source>
->>>>>>> 40809aed
         <translation>比特币版本</translation>
     </message>
     <message>
@@ -2341,15 +2197,9 @@
         <translation>使用：</translation>
     </message>
     <message>
-<<<<<<< HEAD
-        <location filename="../bitcoinstrings.cpp" line="5"/>
-        <source>Send command to -server or ppcoind</source>
-        <translation>发送命令到服务器或者 ppcoind
-=======
         <location line="-29"/>
         <source>Send command to -server or bitcoind</source>
         <translation>发送命令到服务器或者 bitcoind
->>>>>>> 40809aed
 </translation>
     </message>
     <message>
@@ -2371,17 +2221,6 @@
 </translation>
     </message>
     <message>
-<<<<<<< HEAD
-        <location filename="../bitcoinstrings.cpp" line="9"/>
-        <source>Specify configuration file (default: PPCoin.conf)</source>
-        <translation>指定配置文件 (默认为 PPCoin.conf)
-</translation>
-    </message>
-    <message>
-        <location filename="../bitcoinstrings.cpp" line="10"/>
-        <source>Specify pid file (default: ppcoind.pid)</source>
-        <translation>指定 pid 文件 (默认为 ppcoind.pid)
-=======
         <location line="+24"/>
         <source>Specify configuration file (default: bitcoin.conf)</source>
         <translation>指定配置文件 (默认为 bitcoin.conf)
@@ -2391,7 +2230,6 @@
         <location line="+3"/>
         <source>Specify pid file (default: bitcoind.pid)</source>
         <translation>指定 pid 文件 (默认为 bitcoind.pid)
->>>>>>> 40809aed
 </translation>
     </message>
     <message>
@@ -2946,19 +2784,7 @@
 </translation>
     </message>
     <message>
-<<<<<<< HEAD
-        <location filename="../bitcoinstrings.cpp" line="47"/>
-        <source>
-SSL options: (see the PPCoin Wiki for SSL setup instructions)</source>
-        <translation>
-SSL 选项: (SSL 安装教程具体见比特币维基百科)
-</translation>
-    </message>
-    <message>
-        <location filename="../bitcoinstrings.cpp" line="50"/>
-=======
         <location line="+35"/>
->>>>>>> 40809aed
         <source>Use OpenSSL (https) for JSON-RPC connections</source>
         <translation>为 JSON-RPC 连接使用 OpenSSL (https)连接</translation>
     </message>
@@ -2987,15 +2813,9 @@
 </translation>
     </message>
     <message>
-<<<<<<< HEAD
-        <location filename="../bitcoinstrings.cpp" line="57"/>
-        <source>Cannot obtain a lock on data directory %s.  PPCoin is probably already running.</source>
-        <translation>无法给数据目录 %s 加锁。比特币进程可能已在运行。</translation>
-=======
         <location line="+6"/>
         <source>Unable to bind to %s on this computer (bind returned error %d, %s)</source>
         <translation>无法绑定本机端口 %s  (返回错误消息 %d, %s)</translation>
->>>>>>> 40809aed
     </message>
     <message>
         <location line="-91"/>
@@ -3018,16 +2838,6 @@
         <translation>wallet.dat钱包文件加载错误：钱包损坏</translation>
     </message>
     <message>
-<<<<<<< HEAD
-        <location filename="../bitcoinstrings.cpp" line="66"/>
-        <source>Error loading wallet.dat: Wallet requires newer version of PPCoin</source>
-        <translation>wallet.dat钱包文件加载错误：请升级到最新PPCoin客户端</translation>
-    </message>
-    <message>
-        <location filename="../bitcoinstrings.cpp" line="67"/>
-        <source>Wallet needed to be rewritten: restart PPCoin to complete</source>
-        <translation>钱包文件需要重写：请退出并重新启动PPCoin客户端</translation>
-=======
         <location line="+1"/>
         <source>Error loading wallet.dat: Wallet requires newer version of Bitcoin</source>
         <translation>wallet.dat钱包文件加载错误：请升级到最新Bitcoin客户端</translation>
@@ -3036,7 +2846,6 @@
         <location line="+93"/>
         <source>Wallet needed to be rewritten: restart Bitcoin to complete</source>
         <translation>钱包文件需要重写：请退出并重新启动Bitcoin客户端</translation>
->>>>>>> 40809aed
     </message>
     <message>
         <location line="-95"/>
@@ -3129,16 +2938,6 @@
         <translation>加载完成</translation>
     </message>
     <message>
-<<<<<<< HEAD
-        <location filename="../bitcoinstrings.cpp" line="78"/>
-        <source>Unable to bind to port %d on this computer.  PPCoin is probably already running.</source>
-        <translation>无法绑定端口 %d 到这台计算机。比特币进程可能已在运行。</translation>
-    </message>
-    <message>
-        <location filename="../bitcoinstrings.cpp" line="81"/>
-        <source>Warning: Please check that your computer&apos;s date and time are correct.  If your clock is wrong PPCoin will not work properly.</source>
-        <translation>警告：请确定您当前计算机的日期和时间是正确的。比特币将无法在错误的时间下正常工作。</translation>
-=======
         <location line="+82"/>
         <source>To use the %s option</source>
         <translation>使用 %s 选项</translation>
@@ -3147,7 +2946,6 @@
         <location line="-74"/>
         <source>Error</source>
         <translation>错误</translation>
->>>>>>> 40809aed
     </message>
     <message>
         <location line="-31"/>
