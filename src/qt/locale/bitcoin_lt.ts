<<<<<<< HEAD
<?xml version="1.0" ?><!DOCTYPE TS><TS language="lt" version="2.0">
<defaultcodec>UTF-8</defaultcodec>
<context>
    <name>AboutDialog</name>
    <message>
        <location filename="../forms/aboutdialog.ui" line="+14"/>
        <source>About Peercoin</source>
        <translation>Apie Peercoin</translation>
    </message>
    <message>
        <location line="+39"/>
        <source>&lt;b&gt;Peercoin&lt;/b&gt; version</source>
        <translation>&lt;b&gt;Peercoin&lt;/b&gt; versija</translation>
    </message>
    <message>
        <location line="+57"/>
        <source>
This is experimental software.

Distributed under the MIT/X11 software license, see the accompanying file COPYING or http://www.opensource.org/licenses/mit-license.php.

This product includes software developed by the OpenSSL Project for use in the OpenSSL Toolkit (http://www.openssl.org/) and cryptographic software written by Eric Young (eay@cryptsoft.com) and UPnP software written by Thomas Bernard.</source>
        <translation>Tai eksperimentinė programa.

Platinama pagal MIT/X11 licenciją, kurią rasite faile COPYING arba http://www.opensource.org/licenses/mit-license.php.

Šiame produkte yra OpenSSL projekto kuriamas OpenSSL Toolkit (http://www.openssl.org/), Eric Young parašyta kriptografinė programinė įranga bei Thomas Bernard sukurta UPnP programinė įranga.</translation>
    </message>
    <message>
        <location filename="../aboutdialog.cpp" line="+14"/>
        <source>Copyright</source>
        <translation type="unfinished"/>
    </message>
    <message>
        <location line="+0"/>
        <source>The Peercoin developers</source>
        <translation type="unfinished"/>
    </message>
</context>
=======
<TS language="lt" version="2.1">
>>>>>>> dac5d68f
<context>
    <name>AddressBookPage</name>
    <message>
        <source>Right-click to edit address or label</source>
        <translation>Spustelėkite dešinįjį klavišą norint keisti adresą arba etiketę</translation>
    </message>
    <message>
        <source>Create a new address</source>
        <translation>Sukurti naują adresą</translation>
    </message>
    <message>
<<<<<<< HEAD
        <location line="+14"/>
        <source>Copy the currently selected address to the system clipboard</source>
        <translation>Kopijuoti esamą adresą į mainų atmintį</translation>
    </message>
    <message>
        <location line="-11"/>
        <source>&amp;New Address</source>
        <translation>&amp;Naujas adresas</translation>
    </message>
    <message>
        <location filename="../addressbookpage.cpp" line="+63"/>
        <source>These are your Peercoin addresses for receiving payments. You may want to give a different one to each sender so you can keep track of who is paying you.</source>
        <translation>Tai yra jūsų Peercoin adresai mokėjimų gavimui. Galite duoti skirtingus adresus atskiriems siuntėjams, kad galėtumėte sekti, kas jums moka.</translation>
=======
        <source>&amp;New</source>
        <translation>&amp;Naujas</translation>
>>>>>>> dac5d68f
    </message>
    <message>
        <source>Copy the currently selected address to the system clipboard</source>
        <translation>Kopijuoti esamą adresą į mainų atmintį</translation>
    </message>
    <message>
<<<<<<< HEAD
        <location line="+11"/>
        <source>Sign a message to prove you own a Peercoin address</source>
        <translation>Pasirašykite žinutę, kad įrodytume, jog esate Peercoin adreso savininkas</translation>
=======
        <source>&amp;Copy</source>
        <translation>&amp;Kopijuoti</translation>
>>>>>>> dac5d68f
    </message>
    <message>
        <source>C&amp;lose</source>
        <translation>&amp;Užverti</translation>
    </message>
    <message>
        <source>Delete the currently selected address from the list</source>
        <translation>Ištrinti pasirinktą adresą iš sąrašo</translation>
    </message>
    <message>
        <source>Export the data in the current tab to a file</source>
        <translation>Eksportuoti informaciją iš dabartinės lentelės į failą</translation>
    </message>
    <message>
        <source>&amp;Export</source>
<<<<<<< HEAD
        <translation type="unfinished"/>
    </message>
    <message>
        <location line="-44"/>
        <source>Verify a message to ensure it was signed with a specified Peercoin address</source>
        <translation>Patikrinkite žinutę, jog įsitikintumėte, kad ją pasirašė nurodytas Peercoin adresas</translation>
    </message>
    <message>
        <location line="+3"/>
        <source>&amp;Verify Message</source>
        <translation>&amp;Tikrinti žinutę</translation>
=======
        <translation>&amp;Eksportuoti</translation>
>>>>>>> dac5d68f
    </message>
    <message>
        <source>&amp;Delete</source>
        <translation>&amp;Trinti</translation>
    </message>
<<<<<<< HEAD
    <message>
        <location filename="../addressbookpage.cpp" line="-5"/>
        <source>These are your Peercoin addresses for sending payments. Always check the amount and the receiving address before sending coins.</source>
        <translation type="unfinished"/>
    </message>
    <message>
        <location line="+13"/>
        <source>Copy &amp;Label</source>
        <translation>Kopijuoti ž&amp;ymę</translation>
    </message>
    <message>
        <location line="+1"/>
        <source>&amp;Edit</source>
        <translation>&amp;Keisti</translation>
    </message>
    <message>
        <location line="+1"/>
        <source>Send &amp;Coins</source>
        <translation type="unfinished"/>
    </message>
    <message>
        <location line="+260"/>
        <source>Export Address Book Data</source>
        <translation>Eksportuoti adresų knygelės duomenis</translation>
    </message>
    <message>
        <location line="+1"/>
        <source>Comma separated file (*.csv)</source>
        <translation>Kableliais išskirtas failas (*.csv)</translation>
    </message>
    <message>
        <location line="+13"/>
        <source>Error exporting</source>
        <translation>Eksportavimo klaida</translation>
    </message>
    <message>
        <location line="+0"/>
        <source>Could not write to file %1.</source>
        <translation>Nepavyko įrašyti į failą %1.</translation>
    </message>
</context>
=======
    </context>
>>>>>>> dac5d68f
<context>
    <name>AddressTableModel</name>
    <message>
        <source>Address</source>
        <translation>Adresas</translation>
    </message>
    </context>
<context>
    <name>AskPassphraseDialog</name>
    <message>
        <source>Passphrase Dialog</source>
        <translation>Slaptafrazės dialogas</translation>
    </message>
    <message>
        <source>Enter passphrase</source>
        <translation>Įvesti slaptafrazę</translation>
    </message>
    <message>
        <source>New passphrase</source>
        <translation>Nauja slaptafrazė</translation>
    </message>
    <message>
        <source>Repeat new passphrase</source>
        <translation>Pakartokite naują slaptafrazę</translation>
    </message>
    </context>
<context>
    <name>BanTableModel</name>
    <message>
<<<<<<< HEAD
        <location filename="../askpassphrasedialog.cpp" line="+33"/>
        <source>Enter the new passphrase to the wallet.&lt;br/&gt;Please use a passphrase of &lt;b&gt;10 or more random characters&lt;/b&gt;, or &lt;b&gt;eight or more words&lt;/b&gt;.</source>
        <translation>Įveskite naują piniginės slaptafrazę.&lt;br/&gt;Prašome naudoti slaptafrazę iš &lt;b&gt; 10 ar daugiau atsitiktinių simbolių&lt;/b&gt; arba &lt;b&gt;aštuonių ar daugiau žodžių&lt;/b&gt;.</translation>
    </message>
    <message>
        <location line="+1"/>
        <source>Encrypt wallet</source>
        <translation>Užšifruoti piniginę</translation>
    </message>
    <message>
        <location line="+3"/>
        <source>This operation needs your wallet passphrase to unlock the wallet.</source>
        <translation>Ši operacija reikalauja jūsų piniginės slaptafrazės jai atrakinti.</translation>
    </message>
    <message>
        <location line="+5"/>
        <source>Unlock wallet</source>
        <translation>Atrakinti piniginę</translation>
    </message>
    <message>
        <location line="+3"/>
        <source>This operation needs your wallet passphrase to decrypt the wallet.</source>
        <translation>Ši operacija reikalauja jūsų piniginės slaptafrazės jai iššifruoti.</translation>
    </message>
    <message>
        <location line="+5"/>
        <source>Decrypt wallet</source>
        <translation>Iššifruoti piniginę</translation>
    </message>
    <message>
        <location line="+3"/>
        <source>Change passphrase</source>
        <translation>Pakeisti slaptafrazę</translation>
    </message>
    <message>
        <location line="+1"/>
        <source>Enter the old and new passphrase to the wallet.</source>
        <translation>Įveskite seną ir naują piniginės slaptafrazes.</translation>
    </message>
    <message>
        <location line="+46"/>
        <source>Confirm wallet encryption</source>
        <translation>Patvirtinkite piniginės užšifravimą</translation>
    </message>
    <message>
        <location line="+1"/>
        <source>Warning: If you encrypt your wallet and lose your passphrase, you will &lt;b&gt;LOSE ALL OF YOUR PEERCOINS&lt;/b&gt;!</source>
        <translation>Dėmesio: jei užšifruosite savo piniginę ir pamesite slaptafrazę, jūs&lt;b&gt;PRARASITE VISUS SAVO PEERCOINUS&lt;/b&gt;! </translation>
    </message>
    <message>
        <location line="+0"/>
        <source>Are you sure you wish to encrypt your wallet?</source>
        <translation>Ar tikrai norite šifruoti savo piniginę?</translation>
    </message>
    <message>
        <location line="+15"/>
        <source>IMPORTANT: Any previous backups you have made of your wallet file should be replaced with the newly generated, encrypted wallet file. For security reasons, previous backups of the unencrypted wallet file will become useless as soon as you start using the new, encrypted wallet.</source>
        <translation type="unfinished"/>
    </message>
    <message>
        <location line="+100"/>
        <location line="+24"/>
        <source>Warning: The Caps Lock key is on!</source>
        <translation>Įspėjimas: įjungtas Caps Lock klavišas!</translation>
    </message>
    <message>
        <location line="-130"/>
        <location line="+58"/>
        <source>Wallet encrypted</source>
        <translation>Piniginė užšifruota</translation>
    </message>
    <message>
        <location line="-56"/>
        <source>Peercoin will close now to finish the encryption process. Remember that encrypting your wallet cannot fully protect your peercoins from being stolen by malware infecting your computer.</source>
        <translation>Peercoin dabar užsidarys šifravimo proceso pabaigai. Atminkite, kad piniginės šifravimas negali pilnai apsaugoti peercoinų vagysčių kai tinkle esančios kenkėjiškos programos patenka į jūsų kompiuterį.</translation>
    </message>
    <message>
        <location line="+13"/>
        <location line="+7"/>
        <location line="+42"/>
        <location line="+6"/>
        <source>Wallet encryption failed</source>
        <translation>Nepavyko užšifruoti piniginę</translation>
    </message>
    <message>
        <location line="-54"/>
        <source>Wallet encryption failed due to an internal error. Your wallet was not encrypted.</source>
        <translation>Dėl vidinės klaidos nepavyko užšifruoti piniginę.Piniginė neužšifruota.</translation>
    </message>
    <message>
        <location line="+7"/>
        <location line="+48"/>
        <source>The supplied passphrases do not match.</source>
        <translation>Įvestos slaptafrazės nesutampa.</translation>
    </message>
    <message>
        <location line="-37"/>
        <source>Wallet unlock failed</source>
        <translation>Nepavyko atrakinti piniginę</translation>
    </message>
    <message>
        <location line="+1"/>
        <location line="+11"/>
        <location line="+19"/>
        <source>The passphrase entered for the wallet decryption was incorrect.</source>
        <translation>Neteisingai įvestas slaptažodis piniginės iššifravimui.</translation>
    </message>
    <message>
        <location line="-20"/>
        <source>Wallet decryption failed</source>
        <translation>Nepavyko iššifruoti piniginės</translation>
    </message>
    <message>
        <location line="+14"/>
        <source>Wallet passphrase was successfully changed.</source>
        <translation>Piniginės slaptažodis sėkmingai pakeistas.</translation>
=======
        <source>Banned Until</source>
        <translation>Užblokuotas iki</translation>
>>>>>>> dac5d68f
    </message>
</context>
<context>
    <name>BitcoinGUI</name>
    <message>
        <source>Sign &amp;message...</source>
        <translation>Pasirašyti ži&amp;nutę...</translation>
    </message>
    <message>
        <source>Synchronizing with network...</source>
        <translation>Sinchronizavimas su tinklu ...</translation>
    </message>
    <message>
        <source>&amp;Overview</source>
        <translation>&amp;Apžvalga</translation>
    </message>
    <message>
        <source>Node</source>
        <translation>Taškas</translation>
    </message>
    <message>
        <source>Show general overview of wallet</source>
        <translation>Rodyti piniginės bendrą apžvalgą</translation>
    </message>
    <message>
        <source>&amp;Transactions</source>
        <translation>&amp;Sandoriai</translation>
    </message>
    <message>
        <source>Browse transaction history</source>
        <translation>Apžvelgti sandorių istoriją</translation>
    </message>
    <message>
        <source>E&amp;xit</source>
        <translation>&amp;Išeiti</translation>
    </message>
    <message>
        <source>Quit application</source>
        <translation>Išjungti programą</translation>
    </message>
    <message>
<<<<<<< HEAD
        <location line="+4"/>
        <source>Show information about Peercoin</source>
        <translation>Rodyti informaciją apie Peercoin</translation>
=======
        <source>&amp;About %1</source>
        <translation>&amp;Apie %1</translation>
    </message>
    <message>
        <source>Show information about %1</source>
        <translation>Rodyti informaciją apie %1</translation>
>>>>>>> dac5d68f
    </message>
    <message>
        <source>About &amp;Qt</source>
        <translation>Apie &amp;Qt</translation>
    </message>
    <message>
        <source>Show information about Qt</source>
        <translation>Rodyti informaciją apie Qt</translation>
    </message>
    <message>
        <source>&amp;Options...</source>
        <translation>&amp;Parinktys...</translation>
    </message>
    <message>
        <source>&amp;Encrypt Wallet...</source>
        <translation>&amp;Užšifruoti piniginę...</translation>
    </message>
    <message>
        <source>&amp;Backup Wallet...</source>
        <translation>&amp;Backup piniginę...</translation>
    </message>
    <message>
        <source>&amp;Change Passphrase...</source>
        <translation>&amp;Keisti slaptafrazę...</translation>
    </message>
    <message>
        <source>&amp;Sending addresses...</source>
        <translation>&amp;Siunčiami adresai...</translation>
    </message>
    <message>
        <source>&amp;Receiving addresses...</source>
        <translation>&amp;Gaunami adresai...</translation>
    </message>
    <message>
        <source>Open &amp;URI...</source>
        <translation>Atidaryti &amp;URI...</translation>
    </message>
    <message>
        <source>Reindexing blocks on disk...</source>
        <translation>Blokai iš naujo indeksuojami...</translation>
    </message>
    <message>
<<<<<<< HEAD
        <location line="-347"/>
        <source>Send coins to a Peercoin address</source>
        <translation>Siųsti monetas Peercoin adresui</translation>
    </message>
    <message>
        <location line="+49"/>
        <source>Modify configuration options for Peercoin</source>
        <translation>Keisti peercoin konfigūracijos galimybes</translation>
    </message>
    <message>
        <location line="+9"/>
=======
        <source>Send coins to a Bitcoin address</source>
        <translation>Siųsti monetas Bitcoin adresui</translation>
    </message>
    <message>
>>>>>>> dac5d68f
        <source>Backup wallet to another location</source>
        <translation>Daryti piniginės atsarginę kopiją</translation>
    </message>
    <message>
        <source>Change the passphrase used for wallet encryption</source>
        <translation>Pakeisti slaptafrazę naudojamą piniginės užšifravimui</translation>
    </message>
    <message>
        <source>&amp;Debug window</source>
        <translation>&amp;Derinimo langas</translation>
    </message>
    <message>
        <source>Open debugging and diagnostic console</source>
        <translation>Atverti derinimo ir diagnostikos konsolę</translation>
    </message>
    <message>
        <source>&amp;Verify message...</source>
        <translation>&amp;Tikrinti žinutę...</translation>
    </message>
    <message>
<<<<<<< HEAD
        <location line="-165"/>
        <location line="+530"/>
        <source>Peercoin</source>
        <translation>Peercoin</translation>
=======
        <source>Bitcoin</source>
        <translation>Bitcoin</translation>
>>>>>>> dac5d68f
    </message>
    <message>
        <source>Wallet</source>
        <translation>Piniginė</translation>
    </message>
    <message>
        <source>&amp;Send</source>
        <translation>&amp;Siųsti</translation>
    </message>
    <message>
        <source>&amp;Receive</source>
<<<<<<< HEAD
        <translation type="unfinished"/>
    </message>
    <message>
        <location line="+14"/>
        <source>&amp;Addresses</source>
        <translation type="unfinished"/>
    </message>
    <message>
        <location line="+22"/>
        <source>&amp;About Peercoin</source>
        <translation>&amp;Apie Peercoin</translation>
=======
        <translation>&amp;Gauti</translation>
>>>>>>> dac5d68f
    </message>
    <message>
        <source>&amp;Show / Hide</source>
        <translation>&amp;Rodyti / Slėpti</translation>
    </message>
    <message>
        <source>Show or hide the main Window</source>
        <translation>Rodyti arba slėpti pagrindinį langą</translation>
    </message>
    <message>
        <source>Encrypt the private keys that belong to your wallet</source>
<<<<<<< HEAD
        <translation type="unfinished"/>
    </message>
    <message>
        <location line="+1"/>
        <source>Decrypt wallet only for minting. Sending coins will still require the password.</source>
        <translation type="unfinished"></translation>
    </message>
    <message>
        <location line="+7"/>
        <source>Sign messages with your Peercoin addresses to prove you own them</source>
        <translation type="unfinished"/>
    </message>
    <message>
        <location line="+2"/>
        <source>Verify messages to ensure they were signed with specified Peercoin addresses</source>
        <translation type="unfinished"/>
    </message>
    <message>
        <location line="+3"/>
        <source>UI to create multisig addresses</source>
        <translation type="unfinished"></translation>
    </message>
    <message>
        <location line="+28"/>
=======
        <translation>Užšifruoti privačius raktus, kurie priklauso jūsų piniginei</translation>
    </message>
    <message>
>>>>>>> dac5d68f
        <source>&amp;File</source>
        <translation>&amp;Failas</translation>
    </message>
    <message>
        <source>&amp;Settings</source>
        <translation>&amp;Nustatymai</translation>
    </message>
    <message>
        <source>&amp;Help</source>
        <translation>&amp;Pagalba</translation>
    </message>
    <message>
        <source>Tabs toolbar</source>
        <translation>Kortelių įrankinė</translation>
    </message>
    <message>
<<<<<<< HEAD
        <location line="+17"/>
        <location line="+10"/>
        <source>[testnet]</source>
        <translation>[testavimotinklas]</translation>
    </message>
    <message>
        <location line="+47"/>
        <source>Peercoin client</source>
        <translation>Peercoin klientas</translation>
    </message>
    <message numerus="yes">
        <location line="+141"/>
        <source>%n active connection(s) to Peercoin network</source>
        <translation><numerusform>%n Peercoin tinklo aktyvus ryšys</numerusform><numerusform>%n Peercoin tinklo aktyvūs ryšiai</numerusform><numerusform>%n Peercoin tinklo aktyvūs ryšiai</numerusform></translation>
    </message>
    <message>
        <location line="+22"/>
        <source>No block source available...</source>
        <translation type="unfinished"/>
    </message>
    <message>
        <location line="+12"/>
        <source>Processed %1 of %2 (estimated) blocks of transaction history.</source>
        <translation type="unfinished"/>
    </message>
    <message>
        <location line="+4"/>
        <source>Processed %1 blocks of transaction history.</source>
        <translation type="unfinished"/>
    </message>
    <message numerus="yes">
        <location line="+20"/>
        <source>%n hour(s)</source>
        <translation type="unfinished"><numerusform></numerusform><numerusform></numerusform><numerusform></numerusform></translation>
    </message>
    <message numerus="yes">
        <location line="+4"/>
        <source>%n day(s)</source>
        <translation type="unfinished"><numerusform></numerusform><numerusform></numerusform><numerusform></numerusform></translation>
    </message>
    <message numerus="yes">
        <location line="+4"/>
        <source>%n week(s)</source>
        <translation type="unfinished"><numerusform></numerusform><numerusform></numerusform><numerusform></numerusform></translation>
    </message>
    <message>
        <location line="+4"/>
        <source>%1 behind</source>
        <translation type="unfinished"/>
    </message>
    <message>
        <location line="+14"/>
        <source>Last received block was generated %1 ago.</source>
        <translation type="unfinished"/>
    </message>
    <message>
        <location line="+2"/>
        <source>Transactions after this will not yet be visible.</source>
        <translation type="unfinished"/>
=======
        <source>&amp;Command-line options</source>
        <translation>Komandinės eilutės parametrai</translation>
>>>>>>> dac5d68f
    </message>
    <message>
        <source>Error</source>
        <translation>Klaida</translation>
    </message>
    <message>
        <source>Warning</source>
        <translation>Įspėjimas</translation>
    </message>
    <message>
        <source>Information</source>
        <translation>Informacija</translation>
    </message>
    <message>
<<<<<<< HEAD
        <location line="+70"/>
        <source>You can send this transaction for a fee of %1, which is burned and prevents spamming of the network. Do you want to pay the fee?</source>
        <translation type="unfinished"/>
    </message>
    <message>
        <location line="-140"/>
=======
>>>>>>> dac5d68f
        <source>Up to date</source>
        <translation>Atnaujinta</translation>
    </message>
    <message>
        <source>Catching up...</source>
        <translation>Vejamasi...</translation>
    </message>
    <message>
        <source>Date: %1
</source>
        <translation>Data: %1
</translation>
    </message>
    <message>
        <source>Sent transaction</source>
        <translation>Sandoris nusiųstas</translation>
    </message>
    <message>
        <source>Incoming transaction</source>
        <translation>Ateinantis sandoris</translation>
    </message>
    <message>
<<<<<<< HEAD
        <location line="+1"/>
        <source>Date: %1
Amount: %2
Type: %3
Address: %4
</source>
        <translation>Data: %1
Suma: %2
Tipas: %3
Adresas: %4</translation>
    </message>
    <message>
        <location line="+33"/>
        <location line="+23"/>
        <source>URI handling</source>
        <translation>URI apdorojimas</translation>
    </message>
    <message>
        <location line="-23"/>
        <location line="+23"/>
        <source>URI can not be parsed! This can be caused by an invalid Peercoin address or malformed URI parameters.</source>
        <translation type="unfinished"/>
    </message>
    <message>
        <location line="+17"/>
=======
>>>>>>> dac5d68f
        <source>Wallet is &lt;b&gt;encrypted&lt;/b&gt; and currently &lt;b&gt;unlocked&lt;/b&gt;</source>
        <translation>Piniginė &lt;b&gt;užšifruota&lt;/b&gt; ir šiuo metu &lt;b&gt;atrakinta&lt;/b&gt;</translation>
    </message>
    <message>
        <source>Wallet is &lt;b&gt;encrypted&lt;/b&gt; and currently &lt;b&gt;locked&lt;/b&gt;</source>
        <translation>Piniginė &lt;b&gt;užšifruota&lt;/b&gt; ir šiuo metu &lt;b&gt;užrakinta&lt;/b&gt;</translation>
    </message>
    </context>
<context>
    <name>CoinControlDialog</name>
    <message>
<<<<<<< HEAD
        <location filename="../bitcoin.cpp" line="+111"/>
        <source>A fatal error occurred. Peercoin can no longer continue safely and will quit.</source>
        <translation type="unfinished"/>
=======
        <source>Coin Selection</source>
        <translation>Monetų pasirinkimas</translation>
>>>>>>> dac5d68f
    </message>
    <message>
        <source>Quantity:</source>
        <translation>Kiekis:</translation>
    </message>
    <message>
        <source>Bytes:</source>
        <translation>Baitai:</translation>
    </message>
    <message>
        <source>Amount:</source>
        <translation>Suma:</translation>
    </message>
    <message>
        <source>Fee:</source>
        <translation>Mokestis:</translation>
    </message>
    <message>
        <source>After Fee:</source>
        <translation>Po mokesčio:</translation>
    </message>
    <message>
        <source>Change:</source>
        <translation>Graža:</translation>
    </message>
    <message>
        <source>(un)select all</source>
        <translation>(ne)pasirinkti viską</translation>
    </message>
    <message>
        <source>Tree mode</source>
        <translation>Medžio režimas</translation>
    </message>
    <message>
        <source>List mode</source>
        <translation>Sąrašo režimas</translation>
    </message>
    <message>
        <source>Amount</source>
        <translation>Suma</translation>
    </message>
    <message>
        <source>Date</source>
        <translation>Data</translation>
    </message>
    <message>
        <source>Confirmations</source>
        <translation>Patvirtinimai</translation>
    </message>
    <message>
        <source>Confirmed</source>
        <translation>Patvirtintas</translation>
    </message>
    </context>
<context>
    <name>EditAddressDialog</name>
    <message>
<<<<<<< HEAD
        <location line="-5"/>
        <source>The entered address &quot;%1&quot; is not a valid Peercoin address.</source>
        <translation>Įvestas adresas „%1“ nėra galiojantis Peercoin adresas.</translation>
=======
        <source>Edit Address</source>
        <translation>Keisti adresą</translation>
>>>>>>> dac5d68f
    </message>
    <message>
        <source>&amp;Label</source>
        <translation>Ž&amp;ymė</translation>
    </message>
    <message>
        <source>&amp;Address</source>
        <translation>&amp;Adresas</translation>
    </message>
    </context>
<context>
    <name>FreespaceChecker</name>
    <message>
<<<<<<< HEAD
        <location filename="../guiutil.cpp" line="+424"/>
        <location line="+12"/>
        <source>Peercoin-Qt</source>
        <translation>Peercoin-Qt</translation>
=======
        <source>name</source>
        <translation>pavadinimas</translation>
>>>>>>> dac5d68f
    </message>
    </context>
<context>
    <name>HelpMessageDialog</name>
    <message>
        <source>version</source>
        <translation>versija</translation>
    </message>
    <message>
        <source>Command-line options</source>
        <translation>Komandinės eilutės parametrai</translation>
    </message>
    <message>
        <source>Usage:</source>
        <translation>Naudojimas:</translation>
    </message>
    <message>
        <source>command-line options</source>
        <translation>komandinės eilutės parametrai</translation>
    </message>
    </context>
<context>
    <name>Intro</name>
    <message>
        <source>Welcome</source>
        <translation>Sveiki</translation>
    </message>
    <message>
        <source>Bitcoin</source>
        <translation>Bitcoin</translation>
    </message>
    <message>
        <source>Error</source>
        <translation>Klaida</translation>
    </message>
    </context>
<context>
    <name>ModalOverlay</name>
    <message>
        <source>Form</source>
        <translation>Forma</translation>
    </message>
    <message>
        <source>Last block time</source>
        <translation>Paskutinio bloko laikas</translation>
    </message>
    </context>
<context>
    <name>OpenURIDialog</name>
    </context>
<context>
    <name>OptionsDialog</name>
    <message>
        <source>Options</source>
        <translation>Parinktys</translation>
    </message>
    <message>
        <source>&amp;Main</source>
        <translation>&amp;Pagrindinės</translation>
    </message>
    <message>
<<<<<<< HEAD
        <location line="+6"/>
        <source>Mandatory network transaction fee per kB transferred. Most transactions are 1 kB and incur a 0.01 PPC fee. Note: transfer size may increase depending on the number of input transactions required to be added together to fund the payment.</source>
        <translation type="unfinished"/>
    </message>
    <message>
        <location line="+15"/>
        <source>Additional network &amp;fee</source>
        <translation type="unfinished"/>
    </message>
    <message>
        <location line="+31"/>
        <source>Automatically start Peercoin after logging in to the system.</source>
        <translation>Automatiškai paleisti Bitkoin programą įjungus sistemą.</translation>
    </message>
    <message>
        <location line="+46"/>
        <source>Check this box to follow the centrally issued checkpoints.</source>
        <translation type="unfinished"/>
    </message>
    <message>
        <location line="+3"/>
        <source>&amp;Start Peercoin on system login</source>
        <translation>&amp;Paleisti Peercoin programą su window sistemos paleidimu</translation>
    </message>
    <message>
        <location line="+7"/>
        <source>Enforce checkpoints</source>
        <translation type="unfinished"></translation>
=======
        <source>MB</source>
        <translation>MB</translation>
>>>>>>> dac5d68f
    </message>
    <message>
        <source>IP address of the proxy (e.g. IPv4: 127.0.0.1 / IPv6: ::1)</source>
        <translation>Proxy IP adresas (Pvz. IPv4: 127.0.0.1 / IPv6: ::1)</translation>
    </message>
    <message>
        <source>&amp;Reset Options</source>
        <translation>&amp;Atstatyti Parinktis</translation>
    </message>
    <message>
        <source>&amp;Network</source>
        <translation>&amp;Tinklas</translation>
    </message>
    <message>
<<<<<<< HEAD
        <location line="+6"/>
        <source>Automatically open the Peercoin client port on the router. This only works when your router supports UPnP and it is enabled.</source>
        <translation>Automatiškai atidaryti Peercoin kliento prievadą maršrutizatoriuje. Tai veikia tik tada, kai jūsų maršrutizatorius palaiko UPnP ir ji įjungta.</translation>
=======
        <source>W&amp;allet</source>
        <translation>Piniginė</translation>
    </message>
    <message>
        <source>Automatically open the Bitcoin client port on the router. This only works when your router supports UPnP and it is enabled.</source>
        <translation>Automatiškai atidaryti Bitcoin kliento prievadą maršrutizatoriuje. Tai veikia tik tada, kai jūsų maršrutizatorius palaiko UPnP ir ji įjungta.</translation>
>>>>>>> dac5d68f
    </message>
    <message>
        <source>Map port using &amp;UPnP</source>
        <translation>Persiųsti prievadą naudojant &amp;UPnP</translation>
    </message>
    <message>
<<<<<<< HEAD
        <location line="+7"/>
        <source>Connect to the Peercoin network through a SOCKS proxy (e.g. when connecting through Tor).</source>
        <translation>Jungtis į Bitkoin tinklą per  socks proxy (pvz. jungiantis per Tor)</translation>
    </message>
    <message>
        <location line="+3"/>
        <source>&amp;Connect through SOCKS proxy:</source>
        <translation>&amp;Jungtis per SOCKS tarpinį serverį:</translation>
    </message>
    <message>
        <location line="+9"/>
=======
>>>>>>> dac5d68f
        <source>Proxy &amp;IP:</source>
        <translation>Tarpinio serverio &amp;IP:</translation>
    </message>
    <message>
        <source>&amp;Port:</source>
        <translation>&amp;Prievadas:</translation>
    </message>
    <message>
        <source>Port of the proxy (e.g. 9050)</source>
        <translation>Tarpinio serverio preivadas (pvz, 9050)</translation>
    </message>
    <message>
        <source>IPv4</source>
        <translation>IPv4</translation>
    </message>
    <message>
        <source>IPv6</source>
        <translation>IPv6</translation>
    </message>
    <message>
        <source>Tor</source>
        <translation>Tor</translation>
    </message>
    <message>
        <source>&amp;Window</source>
        <translation>&amp;Langas</translation>
    </message>
    <message>
        <source>Show only a tray icon after minimizing the window.</source>
        <translation>Po programos lango sumažinimo rodyti tik programos ikoną.</translation>
    </message>
    <message>
        <source>&amp;Minimize to the tray instead of the taskbar</source>
        <translation>&amp;M sumažinti langą bet ne užduočių juostą</translation>
    </message>
    <message>
        <source>M&amp;inimize on close</source>
        <translation>&amp;Sumažinti uždarant</translation>
    </message>
    <message>
        <source>&amp;Display</source>
        <translation>&amp;Rodymas</translation>
    </message>
    <message>
        <source>User Interface &amp;language:</source>
        <translation>Naudotojo sąsajos &amp;kalba:</translation>
    </message>
    <message>
<<<<<<< HEAD
        <location line="+13"/>
        <source>The user interface language can be set here. This setting will take effect after restarting Peercoin.</source>
        <translation>Čia gali būti nustatyta naudotojo sąsajos kalba. Šis nustatymas įsigalios iš naujo paleidus Peercoin.</translation>
    </message>
    <message>
        <location line="+11"/>
=======
>>>>>>> dac5d68f
        <source>&amp;Unit to show amounts in:</source>
        <translation>&amp;Vienetai, kuriais rodyti sumas:</translation>
    </message>
    <message>
        <source>Choose the default subdivision unit to show in the interface and when sending coins.</source>
        <translation>Rodomų ir siunčiamų monetų kiekio matavimo vienetai</translation>
    </message>
    <message>
<<<<<<< HEAD
        <location line="+9"/>
        <source>Whether to show Peercoin addresses in the transaction list or not.</source>
        <translation type="unfinished"/>
    </message>
    <message>
        <location line="+3"/>
        <source>&amp;Display addresses in transaction list</source>
        <translation>&amp;Rodyti adresus sandorių sąraše</translation>
    </message>
    <message>
        <location line="+71"/>
=======
>>>>>>> dac5d68f
        <source>&amp;OK</source>
        <translation>&amp;Gerai</translation>
    </message>
    <message>
        <source>&amp;Cancel</source>
        <translation>&amp;Atšaukti</translation>
    </message>
    <message>
        <source>default</source>
        <translation>numatyta</translation>
    </message>
    <message>
        <source>none</source>
        <translation>niekas</translation>
    </message>
    <message>
        <source>Confirm options reset</source>
        <translation>Patvirtinti nustatymų atstatymą</translation>
    </message>
    <message>
        <source>Client restart required to activate changes.</source>
        <translation>Kliento perkrovimas reikalingas nustatymų aktyvavimui</translation>
    </message>
    <message>
        <source>Error</source>
        <translation>Klaida</translation>
    </message>
    <message>
<<<<<<< HEAD
        <location line="-9"/>
        <location line="+9"/>
        <source>This setting will take effect after restarting Peercoin.</source>
        <translation type="unfinished"/>
=======
        <source>This change would require a client restart.</source>
        <translation>Šis pakeitimas reikalautų kliento perkrovimo</translation>
>>>>>>> dac5d68f
    </message>
    <message>
        <source>The supplied proxy address is invalid.</source>
        <translation>Nurodytas tarpinio serverio adresas negalioja.</translation>
    </message>
</context>
<context>
    <name>OverviewPage</name>
    <message>
        <source>Form</source>
        <translation>Forma</translation>
    </message>
    <message>
<<<<<<< HEAD
        <location line="+50"/>
        <location line="+166"/>
        <source>The displayed information may be out of date. Your wallet automatically synchronizes with the Peercoin network after a connection is established, but this process has not completed yet.</source>
        <translation type="unfinished"/>
    </message>
    <message>
        <location line="-124"/>
        <source>Balance:</source>
        <translation>Balansas:</translation>
=======
        <source>Available:</source>
        <translation>Galimi:</translation>
>>>>>>> dac5d68f
    </message>
    <message>
        <source>Your current spendable balance</source>
        <translation>Jūsų dabartinis išleidžiamas balansas</translation>
    </message>
    <message>
        <source>Pending:</source>
        <translation>Laukiantys:</translation>
    </message>
    <message>
        <source>Immature:</source>
        <translation>Nepribrendę:</translation>
    </message>
    <message>
        <source>Total:</source>
        <translation>Viso:</translation>
    </message>
    <message>
        <source>Your current total balance</source>
        <translation>Jūsų balansas</translation>
    </message>
    </context>
<context>
    <name>PaymentServer</name>
    </context>
<context>
    <name>PeerTableModel</name>
    <message>
        <source>Received</source>
        <translation>Gauta</translation>
    </message>
</context>
<context>
    <name>QObject</name>
    <message>
        <source>Amount</source>
        <translation>Suma</translation>
    </message>
    <message>
<<<<<<< HEAD
        <location filename="../overviewpage.cpp" line="+116"/>
        <location line="+1"/>
        <source>out of sync</source>
        <translation type="unfinished"/>
    </message>
</context>
<context>
    <name>PaymentServer</name>
    <message>
        <location filename="../paymentserver.cpp" line="+107"/>
        <source>Cannot start peercoin: click-to-pay handler</source>
        <translation type="unfinished"/>
    </message>
</context>
<context>
    <name>QRCodeDialog</name>
    <message>
        <location filename="../forms/qrcodedialog.ui" line="+14"/>
        <source>QR Code Dialog</source>
        <translation>QR kodo dialogas</translation>
    </message>
    <message>
        <location line="+59"/>
        <source>Request Payment</source>
        <translation>Prašau išmokėti</translation>
    </message>
    <message>
        <location line="+56"/>
        <source>Amount:</source>
        <translation>Suma:</translation>
    </message>
    <message>
        <location line="-44"/>
        <source>Label:</source>
        <translation>Žymė:</translation>
=======
        <source>%1 h</source>
        <translation>%1 h</translation>
>>>>>>> dac5d68f
    </message>
    <message>
        <source>%1 m</source>
        <translation>%1 m</translation>
    </message>
    <message>
        <source>N/A</source>
        <translation>nėra</translation>
    </message>
    <message>
        <source>%1 B</source>
        <translation>%1 B</translation>
    </message>
    <message>
        <source>%1 KB</source>
        <translation>%1 KB</translation>
    </message>
    <message>
        <source>%1 MB</source>
        <translation>%1 MB</translation>
    </message>
    <message>
        <source>%1 GB</source>
        <translation>%1 GB</translation>
    </message>
    <message>
        <source>unknown</source>
        <translation>nežinomas</translation>
    </message>
</context>
<context>
    <name>QObject::QObject</name>
    </context>
<context>
    <name>QRImageWidget</name>
    </context>
<context>
    <name>RPCConsole</name>
    <message>
        <source>N/A</source>
        <translation>nėra</translation>
    </message>
    <message>
        <source>Client version</source>
        <translation>Kliento versija</translation>
    </message>
    <message>
        <source>&amp;Information</source>
        <translation>&amp;Informacija</translation>
    </message>
    <message>
        <source>Debug window</source>
        <translation>Derinimo langas</translation>
    </message>
    <message>
        <source>Startup time</source>
        <translation>Paleidimo laikas</translation>
    </message>
    <message>
        <source>Network</source>
        <translation>Tinklas</translation>
    </message>
    <message>
        <source>Name</source>
        <translation>Pavadinimas</translation>
    </message>
    <message>
        <source>Number of connections</source>
        <translation>Prisijungimų kiekis</translation>
    </message>
    <message>
        <source>Block chain</source>
        <translation>Blokų grandinė</translation>
    </message>
    <message>
        <source>Current number of blocks</source>
        <translation>Dabartinis blokų skaičius</translation>
    </message>
    <message>
        <source>Received</source>
        <translation>Gauta</translation>
    </message>
    <message>
        <source>Direction</source>
        <translation>Kryptis</translation>
    </message>
    <message>
        <source>Version</source>
        <translation>Versija</translation>
    </message>
    <message>
<<<<<<< HEAD
        <location line="+7"/>
        <source>Show the Peercoin-Qt help message to get a list with possible Peercoin command-line options.</source>
        <translation type="unfinished"/>
=======
        <source>Last block time</source>
        <translation>Paskutinio bloko laikas</translation>
>>>>>>> dac5d68f
    </message>
    <message>
        <source>&amp;Open</source>
        <translation>&amp;Atverti</translation>
    </message>
    <message>
        <source>&amp;Console</source>
        <translation>&amp;Konsolė</translation>
    </message>
    <message>
<<<<<<< HEAD
        <location line="-260"/>
        <source>Build date</source>
        <translation>Kompiliavimo data</translation>
    </message>
    <message>
        <location line="-104"/>
        <source>Peercoin - Debug window</source>
        <translation>Peercoin - Derinimo langas</translation>
    </message>
    <message>
        <location line="+25"/>
        <source>Peercoin Core</source>
        <translation>Peercoin branduolys</translation>
=======
        <source>Totals</source>
        <translation>Viso:</translation>
>>>>>>> dac5d68f
    </message>
    <message>
        <source>Debug log file</source>
        <translation>Derinimo žurnalo failas</translation>
    </message>
    <message>
<<<<<<< HEAD
        <location line="+7"/>
        <source>Open the Peercoin debug log file from the current data directory. This can take a few seconds for large log files.</source>
        <translation type="unfinished"/>
    </message>
    <message>
        <location line="+102"/>
=======
>>>>>>> dac5d68f
        <source>Clear console</source>
        <translation>Išvalyti konsolę</translation>
    </message>
    <message>
<<<<<<< HEAD
        <location filename="../rpcconsole.cpp" line="-30"/>
        <source>Welcome to the Peercoin RPC console.</source>
        <translation type="unfinished"/>
=======
        <source>never</source>
        <translation>Niekada</translation>
>>>>>>> dac5d68f
    </message>
    <message>
        <source>Yes</source>
        <translation>Taip</translation>
    </message>
    <message>
        <source>No</source>
        <translation>Ne</translation>
    </message>
    </context>
<context>
    <name>ReceiveCoinsDialog</name>
    <message>
        <source>&amp;Amount:</source>
        <translation>Suma:</translation>
    </message>
    <message>
        <source>&amp;Label:</source>
        <translation>Ž&amp;ymė:</translation>
    </message>
    <message>
        <source>&amp;Message:</source>
        <translation>Žinutė:</translation>
    </message>
    <message>
        <source>Clear</source>
        <translation>Išvalyti</translation>
    </message>
    </context>
<context>
    <name>ReceiveRequestDialog</name>
    <message>
        <source>QR Code</source>
        <translation>QR kodas</translation>
    </message>
    <message>
        <source>Copy &amp;Address</source>
        <translation>&amp;Kopijuoti adresą</translation>
    </message>
    <message>
        <source>Address</source>
        <translation>Adresas</translation>
    </message>
    </context>
<context>
    <name>RecentRequestsTableModel</name>
    </context>
<context>
    <name>SendCoinsDialog</name>
    <message>
        <source>Send Coins</source>
        <translation>Siųsti monetas</translation>
    </message>
    <message>
        <source>Insufficient funds!</source>
        <translation>Nepakanka lėšų</translation>
    </message>
    <message>
        <source>Quantity:</source>
        <translation>Kiekis:</translation>
    </message>
    <message>
        <source>Bytes:</source>
        <translation>Baitai:</translation>
    </message>
    <message>
        <source>Amount:</source>
        <translation>Suma:</translation>
    </message>
    <message>
        <source>Fee:</source>
        <translation>Mokestis:</translation>
    </message>
    <message>
        <source>After Fee:</source>
        <translation>Po mokesčio:</translation>
    </message>
    <message>
        <source>Change:</source>
        <translation>Graža:</translation>
    </message>
    <message>
        <source>Transaction Fee:</source>
        <translation>Sandorio mokestis:</translation>
    </message>
    <message>
        <source>Send to multiple recipients at once</source>
        <translation>Siųsti keliems gavėjams vienu metu</translation>
    </message>
    <message>
        <source>Add &amp;Recipient</source>
        <translation>&amp;A Pridėti gavėją</translation>
    </message>
    <message>
        <source>Clear &amp;All</source>
        <translation>Išvalyti &amp;viską</translation>
    </message>
    <message>
        <source>Balance:</source>
        <translation>Balansas:</translation>
    </message>
    <message>
        <source>Confirm the send action</source>
        <translation>Patvirtinti siuntimo veiksmą</translation>
    </message>
    <message>
        <source>S&amp;end</source>
        <translation>&amp;Siųsti</translation>
    </message>
    </context>
<context>
    <name>SendCoinsEntry</name>
    <message>
        <source>A&amp;mount:</source>
        <translation>Su&amp;ma:</translation>
    </message>
    <message>
        <source>Pay &amp;To:</source>
        <translation>Mokėti &amp;gavėjui:</translation>
    </message>
    <message>
        <source>&amp;Label:</source>
        <translation>Ž&amp;ymė:</translation>
    </message>
    <message>
        <source>Alt+A</source>
        <translation>Alt+A</translation>
    </message>
    <message>
        <source>Paste address from clipboard</source>
        <translation>Įvesti adresą iš mainų atminties</translation>
    </message>
    <message>
        <source>Alt+P</source>
        <translation>Alt+P</translation>
    </message>
    <message>
        <source>Message:</source>
        <translation>Žinutė:</translation>
    </message>
    <message>
<<<<<<< HEAD
        <location filename="../sendcoinsentry.cpp" line="+1"/>
        <source>Enter a Peercoin address</source>
        <translation>Įveskite bitkoinų adresą (pvz. 1NS17iag9jJgTHD1VXjvLCEnZuQ3rJDE9L)</translation>
=======
        <source>Pay To:</source>
        <translation>Mokėti gavėjui:</translation>
>>>>>>> dac5d68f
    </message>
    </context>
<context>
    <name>SendConfirmationDialog</name>
    </context>
<context>
    <name>ShutdownWindow</name>
    </context>
<context>
    <name>SignVerifyMessageDialog</name>
    <message>
        <source>&amp;Sign Message</source>
        <translation>&amp;Pasirašyti žinutę</translation>
    </message>
    <message>
        <source>Alt+A</source>
        <translation>Alt+A</translation>
    </message>
    <message>
        <source>Paste address from clipboard</source>
        <translation>Įvesti adresą iš mainų atminties</translation>
    </message>
    <message>
        <source>Alt+P</source>
        <translation>Alt+P</translation>
    </message>
    <message>
        <source>Enter the message you want to sign here</source>
        <translation>Įveskite pranešimą, kurį norite pasirašyti čia</translation>
    </message>
    <message>
<<<<<<< HEAD
        <location line="+7"/>
        <source>Signature</source>
        <translation type="unfinished"/>
    </message>
    <message>
        <location line="+27"/>
        <source>Copy the current signature to the system clipboard</source>
        <translation type="unfinished"/>
    </message>
    <message>
        <location line="+21"/>
        <source>Sign the message to prove you own this Peercoin address</source>
=======
        <source>Sign the message to prove you own this Bitcoin address</source>
>>>>>>> dac5d68f
        <translation>Registruotis žinute įrodymuii, kad turite šį adresą</translation>
    </message>
    <message>
        <source>Sign &amp;Message</source>
        <translation>Registruoti praneši&amp;mą</translation>
    </message>
    <message>
        <source>Clear &amp;All</source>
        <translation>Išvalyti &amp;viską</translation>
    </message>
    <message>
        <source>&amp;Verify Message</source>
        <translation>&amp;Patikrinti žinutę</translation>
    </message>
    <message>
<<<<<<< HEAD
        <location line="+6"/>
        <source>Enter the signing address, message (ensure you copy line breaks, spaces, tabs, etc. exactly) and signature below to verify the message. Be careful not to read more into the signature than what is in the signed message itself, to avoid being tricked by a man-in-the-middle attack.</source>
        <translation type="unfinished"/>
    </message>
    <message>
        <location line="+21"/>
        <source>The address the message was signed with (e.g. 1NS17iag9jJgTHD1VXjvLCEnZuQ3rJDE9L)</source>
        <translation>Įveskite bitkoinų adresą (pvz. 1NS17iag9jJgTHD1VXjvLCEnZuQ3rJDE9L)</translation>
    </message>
    <message>
        <location line="+40"/>
        <source>Verify the message to ensure it was signed with the specified Peercoin address</source>
        <translation>Patikrinkite žinutę, jog įsitikintumėte, kad ją pasirašė nurodytas Peercoin adresas</translation>
=======
        <source>Verify the message to ensure it was signed with the specified Bitcoin address</source>
        <translation>Patikrinkite žinutę, jog įsitikintumėte, kad ją pasirašė nurodytas Bitcoin adresas</translation>
>>>>>>> dac5d68f
    </message>
    <message>
        <source>Verify &amp;Message</source>
<<<<<<< HEAD
        <translation type="unfinished"/>
    </message>
    <message>
        <location line="+14"/>
        <source>Reset all verify message fields</source>
        <translation type="unfinished"/>
    </message>
    <message>
        <location filename="../signverifymessagedialog.cpp" line="+27"/>
        <location line="+3"/>
        <source>Enter a Peercoin address</source>
        <translation>Įveskite bitkoinų adresą (pvz. 1NS17iag9jJgTHD1VXjvLCEnZuQ3rJDE9L)</translation>
    </message>
    <message>
        <location line="-2"/>
        <source>Click &quot;Sign Message&quot; to generate signature</source>
        <translation>Spragtelėkite &quot;Registruotis žinutę&quot; tam, kad gauti parašą</translation>
    </message>
    <message>
        <location line="+3"/>
        <source>Enter Peercoin signature</source>
        <translation>Įveskite Peercoin parašą</translation>
    </message>
    <message>
        <location line="+82"/>
        <location line="+81"/>
        <source>The entered address is invalid.</source>
        <translation>Įvestas adresas negalioja.</translation>
    </message>
    <message>
        <location line="-81"/>
        <location line="+8"/>
        <location line="+73"/>
        <location line="+8"/>
        <source>Please check the address and try again.</source>
        <translation>Prašom patikrinti adresą ir bandyti iš naujo.</translation>
    </message>
    <message>
        <location line="-81"/>
        <location line="+81"/>
        <source>The entered address does not refer to a key.</source>
        <translation type="unfinished"/>
    </message>
    <message>
        <location line="-73"/>
        <source>Wallet unlock was cancelled.</source>
        <translation>Piniginės atrakinimas atšauktas.</translation>
    </message>
    <message>
        <location line="+8"/>
        <source>Private key for the entered address is not available.</source>
        <translation type="unfinished"/>
    </message>
    <message>
        <location line="+12"/>
        <source>Message signing failed.</source>
        <translation>Žinutės pasirašymas nepavyko.</translation>
    </message>
    <message>
        <location line="+5"/>
        <source>Message signed.</source>
        <translation>Žinutė pasirašyta.</translation>
    </message>
    <message>
        <location line="+59"/>
        <source>The signature could not be decoded.</source>
        <translation>Nepavyko iškoduoti parašo.</translation>
    </message>
    <message>
        <location line="+0"/>
        <location line="+13"/>
        <source>Please check the signature and try again.</source>
        <translation>Prašom patikrinti parašą ir bandyti iš naujo.</translation>
    </message>
    <message>
        <location line="+0"/>
        <source>The signature did not match the message digest.</source>
        <translation>Parašas neatitinka žinutės.</translation>
    </message>
    <message>
        <location line="+7"/>
        <source>Message verification failed.</source>
        <translation>Žinutės tikrinimas nepavyko.</translation>
    </message>
    <message>
        <location line="+5"/>
        <source>Message verified.</source>
        <translation>Žinutė patikrinta.</translation>
=======
        <translation>&amp;Patikrinti žinutę</translation>
>>>>>>> dac5d68f
    </message>
    </context>
<context>
    <name>SplashScreen</name>
    <message>
<<<<<<< HEAD
        <location filename="../splashscreen.cpp" line="+22"/>
        <source>The Peercoin developers</source>
        <translation type="unfinished"/>
    </message>
    <message>
        <location line="+1"/>
=======
>>>>>>> dac5d68f
        <source>[testnet]</source>
        <translation>[testavimotinklas]</translation>
    </message>
</context>
<context>
    <name>TrafficGraphWidget</name>
    <message>
        <source>KB/s</source>
        <translation>KB/s</translation>
    </message>
</context>
<context>
    <name>TransactionDesc</name>
    </context>
<context>
    <name>TransactionDescDialog</name>
    <message>
        <source>This pane shows a detailed description of the transaction</source>
        <translation>Šis langas sandorio detalų aprašymą</translation>
    </message>
    </context>
<context>
    <name>TransactionTableModel</name>
    </context>
<context>
    <name>TransactionView</name>
    <message>
        <source>Address</source>
        <translation>Adresas</translation>
    </message>
    </context>
<context>
    <name>UnitDisplayStatusBarControl</name>
    </context>
<context>
    <name>WalletFrame</name>
    </context>
<context>
    <name>WalletModel</name>
    </context>
<context>
    <name>WalletView</name>
    </context>
<context>
    <name>bitcoin-core</name>
    <message>
        <source>Options:</source>
        <translation>Parinktys:</translation>
    </message>
    <message>
        <source>Specify data directory</source>
        <translation>Nustatyti duomenų aplanką</translation>
    </message>
    <message>
        <source>Specify your own public address</source>
        <translation>Nurodykite savo nuosavą viešą adresą</translation>
    </message>
    <message>
        <source>Accept command line and JSON-RPC commands</source>
        <translation>Priimti komandinę eilutę ir JSON-RPC komandas</translation>
    </message>
    <message>
        <source>Run in the background as a daemon and accept commands</source>
        <translation>Dirbti fone kaip šešėlyje ir priimti komandas</translation>
    </message>
    <message>
        <source>Bitcoin Core</source>
        <translation>Bitcoin branduolys</translation>
    </message>
    <message>
        <source>Error opening block database</source>
        <translation>Klaida atveriant blokų duombazę</translation>
    </message>
    <message>
        <source>Verifying blocks...</source>
        <translation>Tikrinami blokai...</translation>
    </message>
    <message>
        <source>Information</source>
        <translation>Informacija</translation>
    </message>
    <message>
        <source>Send trace/debug info to console instead of debug.log file</source>
        <translation>Siųsti atsekimo/derinimo info į konsolę vietoj debug.log failo</translation>
    </message>
    <message>
        <source>Username for JSON-RPC connections</source>
        <translation>Vartotojo vardas JSON-RPC jungimuisi</translation>
    </message>
    <message>
        <source>Warning</source>
        <translation>Įspėjimas</translation>
    </message>
    <message>
        <source>Password for JSON-RPC connections</source>
        <translation>Slaptažodis JSON-RPC sujungimams</translation>
    </message>
    <message>
        <source>Allow DNS lookups for -addnode, -seednode and -connect</source>
        <translation>Leisti DNS paiešką sujungimui ir mazgo pridėjimui</translation>
    </message>
    <message>
        <source>Insufficient funds</source>
        <translation>Nepakanka lėšų</translation>
    </message>
    <message>
        <source>Loading block index...</source>
        <translation>Įkeliamas blokų indeksas...</translation>
    </message>
    <message>
        <source>Loading wallet...</source>
        <translation>Užkraunama piniginė...</translation>
    </message>
    <message>
        <source>Rescanning...</source>
        <translation>Peržiūra</translation>
    </message>
    <message>
        <source>Done loading</source>
        <translation>Įkėlimas baigtas</translation>
    </message>
    <message>
<<<<<<< HEAD
        <location line="+6"/>
        <source>This pane shows a detailed description of the transaction</source>
        <translation>Šis langas sandorio detalų aprašymą</translation>
    </message>
</context>
<context>
    <name>TransactionTableModel</name>
    <message>
        <location filename="../transactiontablemodel.cpp" line="+225"/>
        <source>Date</source>
        <translation>Data</translation>
    </message>
    <message>
        <location line="+0"/>
        <source>Type</source>
        <translation>Tipas</translation>
    </message>
    <message>
        <location line="+0"/>
        <source>Address</source>
        <translation>Adresas</translation>
    </message>
    <message>
        <location line="+0"/>
        <source>Amount</source>
        <translation>Suma</translation>
    </message>
    <message numerus="yes">
        <location line="+57"/>
        <source>Open for %n more block(s)</source>
        <translation type="unfinished"><numerusform></numerusform><numerusform></numerusform><numerusform></numerusform></translation>
    </message>
    <message>
        <location line="+3"/>
        <source>Open until %1</source>
        <translation>Atidaryta iki %1</translation>
    </message>
    <message>
        <location line="+3"/>
        <source>Offline (%1 confirmations)</source>
        <translation>Atjungta (%1 patvirtinimai)</translation>
    </message>
    <message>
        <location line="+3"/>
        <source>Unconfirmed (%1 of %2 confirmations)</source>
        <translation>Nepatvirtintos (%1 iš %2 patvirtinimų)</translation>
    </message>
    <message>
        <location line="+3"/>
        <source>Confirmed (%1 confirmations)</source>
        <translation>Patvirtinta (%1 patvirtinimai)</translation>
    </message>
    <message numerus="yes">
        <location line="+8"/>
        <source>Mined balance will be available when it matures in %n more block(s)</source>
        <translation type="unfinished"><numerusform></numerusform><numerusform></numerusform><numerusform></numerusform></translation>
    </message>
    <message>
        <location line="+5"/>
        <source>This block was not received by any other nodes and will probably not be accepted!</source>
        <translation>Šis blokas negautas nė vienu iš mazgų ir matomai nepriimtas</translation>
    </message>
    <message>
        <location line="+3"/>
        <source>Generated but not accepted</source>
        <translation>Išgauta bet nepriimta</translation>
    </message>
    <message>
        <location line="+43"/>
        <source>Received with</source>
        <translation>Gauta su</translation>
    </message>
    <message>
        <location line="+2"/>
        <source>Received from</source>
        <translation>Gauta iš</translation>
    </message>
    <message>
        <location line="+3"/>
        <source>Sent to</source>
        <translation>Siųsta </translation>
    </message>
    <message>
        <location line="+2"/>
        <source>Payment to yourself</source>
        <translation>Mokėjimas sau</translation>
    </message>
    <message>
        <location line="+2"/>
        <source>Mined</source>
        <translation>Išgauta</translation>
    </message>
    <message>
        <location line="+38"/>
        <source>(n/a)</source>
        <translation>nepasiekiama</translation>
    </message>
    <message>
        <location line="+199"/>
        <source>Transaction status. Hover over this field to show number of confirmations.</source>
        <translation>Sandorio būklė. Užvedus pelės žymeklį ant šios srities matysite patvirtinimų skaičių.</translation>
    </message>
    <message>
        <location line="+2"/>
        <source>Date and time that the transaction was received.</source>
        <translation>Sandorio gavimo data ir laikas</translation>
    </message>
    <message>
        <location line="+2"/>
        <source>Type of transaction.</source>
        <translation>Sandorio tipas.</translation>
    </message>
    <message>
        <location line="+2"/>
        <source>Destination address of transaction.</source>
        <translation>Sandorio paskirties adresas</translation>
    </message>
    <message>
        <location line="+2"/>
        <source>Amount removed from or added to balance.</source>
        <translation>Suma pridėta ar išskaičiuota iš balanso</translation>
    </message>
</context>
<context>
    <name>TransactionView</name>
    <message>
        <location filename="../transactionview.cpp" line="+52"/>
        <location line="+16"/>
        <source>All</source>
        <translation>Visi</translation>
    </message>
    <message>
        <location line="-15"/>
        <source>Today</source>
        <translation>Šiandien</translation>
    </message>
    <message>
        <location line="+1"/>
        <source>This week</source>
        <translation>Šią savaitę</translation>
    </message>
    <message>
        <location line="+1"/>
        <source>This month</source>
        <translation>Šį mėnesį</translation>
    </message>
    <message>
        <location line="+1"/>
        <source>Last month</source>
        <translation>Paskutinį mėnesį</translation>
    </message>
    <message>
        <location line="+1"/>
        <source>This year</source>
        <translation>Šiais metais</translation>
    </message>
    <message>
        <location line="+1"/>
        <source>Range...</source>
        <translation>Intervalas...</translation>
    </message>
    <message>
        <location line="+11"/>
        <source>Received with</source>
        <translation>Gauta su</translation>
    </message>
    <message>
        <location line="+2"/>
        <source>Sent to</source>
        <translation>Išsiųsta</translation>
    </message>
    <message>
        <location line="+2"/>
        <source>To yourself</source>
        <translation>Skirta sau</translation>
    </message>
    <message>
        <location line="+1"/>
        <source>Mined</source>
        <translation>Išgauta</translation>
    </message>
    <message>
        <location line="+1"/>
        <source>Other</source>
        <translation>Kita</translation>
    </message>
    <message>
        <location line="+7"/>
        <source>Enter address or label to search</source>
        <translation>Įveskite adresą ar žymę į paiešką</translation>
    </message>
    <message>
        <location line="+7"/>
        <source>Min amount</source>
        <translation>Minimali suma</translation>
    </message>
    <message>
        <location line="+34"/>
        <source>Copy address</source>
        <translation>Kopijuoti adresą</translation>
    </message>
    <message>
        <location line="+1"/>
        <source>Copy label</source>
        <translation>Kopijuoti žymę</translation>
    </message>
    <message>
        <location line="+1"/>
        <source>Copy amount</source>
        <translation>Kopijuoti sumą</translation>
    </message>
    <message>
        <location line="+1"/>
        <source>Copy transaction ID</source>
        <translation type="unfinished"/>
    </message>
    <message>
        <location line="+1"/>
        <source>Edit label</source>
        <translation>Taisyti žymę</translation>
    </message>
    <message>
        <location line="+1"/>
        <source>Show transaction details</source>
        <translation>Rodyti sandėrio detales</translation>
    </message>
    <message>
        <location line="+139"/>
        <source>Export Transaction Data</source>
        <translation>Sandorio duomenų eksportavimas</translation>
    </message>
    <message>
        <location line="+1"/>
        <source>Comma separated file (*.csv)</source>
        <translation>Kableliais atskirtų duomenų failas (*.csv)</translation>
    </message>
    <message>
        <location line="+8"/>
        <source>Confirmed</source>
        <translation>Patvirtintas</translation>
    </message>
    <message>
        <location line="+1"/>
        <source>Date</source>
        <translation>Data</translation>
    </message>
    <message>
        <location line="+1"/>
        <source>Type</source>
        <translation>Tipas</translation>
    </message>
    <message>
        <location line="+1"/>
        <source>Label</source>
        <translation>Žymė</translation>
    </message>
    <message>
        <location line="+1"/>
        <source>Address</source>
        <translation>Adresas</translation>
    </message>
    <message>
        <location line="+1"/>
        <source>Amount</source>
        <translation>Suma</translation>
    </message>
    <message>
        <location line="+1"/>
        <source>ID</source>
        <translation>ID</translation>
    </message>
    <message>
        <location line="+4"/>
        <source>Error exporting</source>
        <translation>Eksportavimo klaida</translation>
    </message>
    <message>
        <location line="+0"/>
        <source>Could not write to file %1.</source>
        <translation>Neįmanoma įrašyti į failą %1.</translation>
    </message>
    <message>
        <location line="+100"/>
        <source>Range:</source>
        <translation>Grupė:</translation>
    </message>
    <message>
        <location line="+8"/>
        <source>to</source>
        <translation>skirta</translation>
    </message>
</context>
<context>
    <name>WalletModel</name>
    <message>
        <location filename="../walletmodel.cpp" line="+193"/>
        <source>Send Coins</source>
        <translation>Siųsti monetas</translation>
    </message>
</context>
<context>
    <name>WalletView</name>
    <message>
        <location filename="../walletview.cpp" line="+42"/>
        <source>&amp;Export</source>
        <translation type="unfinished"/>
    </message>
    <message>
        <location line="+1"/>
        <source>Export the data in the current tab to a file</source>
        <translation type="unfinished"/>
    </message>
    <message>
        <location line="+193"/>
        <source>Backup Wallet</source>
        <translation type="unfinished"/>
    </message>
    <message>
        <location line="+0"/>
        <source>Wallet Data (*.dat)</source>
        <translation type="unfinished"/>
    </message>
    <message>
        <location line="+3"/>
        <source>Backup Failed</source>
        <translation type="unfinished"/>
    </message>
    <message>
        <location line="+0"/>
        <source>There was an error trying to save the wallet data to the new location.</source>
        <translation type="unfinished"/>
    </message>
    <message>
        <location line="+4"/>
        <source>Backup Successful</source>
        <translation type="unfinished"/>
    </message>
    <message>
        <location line="+0"/>
        <source>The wallet data was successfully saved to the new location.</source>
        <translation type="unfinished"/>
    </message>
</context>
<context>
    <name>bitcoin-core</name>
    <message>
        <location filename="../bitcoinstrings.cpp" line="+94"/>
        <source>Peercoin version</source>
        <translation>Peercoin versija</translation>
    </message>
    <message>
        <location line="+102"/>
        <source>Usage:</source>
        <translation>Naudojimas:</translation>
    </message>
    <message>
        <location line="-29"/>
        <source>Send command to -server or peercoind</source>
        <translation>Siųsti komandą serveriui arba peercoind</translation>
    </message>
    <message>
        <location line="-23"/>
        <source>List commands</source>
        <translation>Komandų sąrašas</translation>
    </message>
    <message>
        <location line="-12"/>
        <source>Get help for a command</source>
        <translation>Suteikti pagalba komandai</translation>
    </message>
    <message>
        <location line="+24"/>
        <source>Options:</source>
        <translation>Parinktys:</translation>
    </message>
    <message>
        <location line="+24"/>
        <source>Specify configuration file (default: peercoin.conf)</source>
        <translation>Nurodyti konfigūracijos failą (pagal nutylėjimąt: peercoin.conf)</translation>
    </message>
    <message>
        <location line="+3"/>
        <source>Specify pid file (default: peercoind.pid)</source>
        <translation>Nurodyti pid failą (pagal nutylėjimą: peercoind.pid)</translation>
    </message>
    <message>
        <location line="-1"/>
        <source>Specify data directory</source>
        <translation>Nustatyti duomenų aplanką</translation>
    </message>
    <message>
        <location line="-9"/>
        <source>Set database cache size in megabytes (default: 25)</source>
        <translation type="unfinished"/>
    </message>
    <message>
        <location line="-28"/>
        <source>Listen for connections on &lt;port&gt; (default: 8333 or testnet: 18333)</source>
        <translation>Sujungimo klausymas prijungčiai  &lt;port&gt; (pagal nutylėjimą: 8333 arba testnet: 18333)</translation>
    </message>
    <message>
        <location line="+5"/>
        <source>Maintain at most &lt;n&gt; connections to peers (default: 125)</source>
        <translation>Palaikyti ne daugiau &lt;n&gt; jungčių kolegoms (pagal nutylėjimą: 125)</translation>
    </message>
    <message>
        <location line="-48"/>
        <source>Connect to a node to retrieve peer addresses, and disconnect</source>
        <translation type="unfinished"/>
    </message>
    <message>
        <location line="+82"/>
        <source>Specify your own public address</source>
        <translation type="unfinished"/>
    </message>
    <message>
        <location line="+3"/>
        <source>Threshold for disconnecting misbehaving peers (default: 100)</source>
        <translation>Atjungimo dėl netinkamo kolegų elgesio riba  (pagal nutylėjimą: 100)</translation>
    </message>
    <message>
        <location line="-134"/>
        <source>Number of seconds to keep misbehaving peers from reconnecting (default: 86400)</source>
        <translation>Sekundžių kiekis eikiamas palaikyti ryšį dėl lygiarangių nestabilumo (pagal nutylėjimą: 86.400)</translation>
    </message>
    <message>
        <location line="-29"/>
        <source>An error occurred while setting up the RPC port %u for listening on IPv4: %s</source>
        <translation type="unfinished"/>
    </message>
    <message>
        <location line="+27"/>
        <source>Listen for JSON-RPC connections on &lt;port&gt; (default: 8332 or testnet: 18332)</source>
        <translation>Klausymas JSON-RPC sujungimui prijungčiai &lt;port&gt; (pagal nutylėjimą: 8332 or testnet: 18332)</translation>
    </message>
    <message>
        <location line="+37"/>
        <source>Accept command line and JSON-RPC commands</source>
        <translation>Priimti komandinę eilutę ir JSON-RPC komandas</translation>
    </message>
    <message>
        <location line="+76"/>
        <source>Run in the background as a daemon and accept commands</source>
        <translation>Dirbti fone kaip šešėlyje ir priimti komandas</translation>
    </message>
    <message>
        <location line="+37"/>
        <source>Use the test network</source>
        <translation>Naudoti testavimo tinklą</translation>
    </message>
    <message>
        <location line="-112"/>
        <source>Accept connections from outside (default: 1 if no -proxy or -connect)</source>
        <translation type="unfinished"/>
    </message>
    <message>
        <location line="-80"/>
        <source>%s, you must set a rpcpassword in the configuration file:
%s
It is recommended you use the following random password:
rpcuser=peercoinrpc
rpcpassword=%s
(you do not need to remember this password)
The username and password MUST NOT be the same.
If the file does not exist, create it with owner-readable-only file permissions.
It is also recommended to set alertnotify so you are notified of problems;
for example: alertnotify=echo %%s | mail -s &quot;Peercoin Alert&quot; admin@foo.com
</source>
        <translation type="unfinished"/>
    </message>
    <message>
        <location line="+17"/>
        <source>An error occurred while setting up the RPC port %u for listening on IPv6, falling back to IPv4: %s</source>
        <translation type="unfinished"/>
    </message>
    <message>
        <location line="+3"/>
        <source>Bind to given address and always listen on it. Use [host]:port notation for IPv6</source>
        <translation type="unfinished"/>
    </message>
    <message>
        <location line="+3"/>
        <source>Cannot obtain a lock on data directory %s. Peercoin is probably already running.</source>
        <translation type="unfinished"/>
    </message>
    <message>
        <location line="+3"/>
        <source>Error: The transaction was rejected! This might happen if some of the coins in your wallet were already spent, such as if you used a copy of wallet.dat and coins were spent in the copy but not marked as spent here.</source>
        <translation type="unfinished"/>
    </message>
    <message>
        <location line="+4"/>
        <source>Error: This transaction requires a transaction fee of at least %s because of its amount, complexity, or use of recently received funds!</source>
        <translation type="unfinished"/>
    </message>
    <message>
        <location line="+3"/>
        <source>Execute command when a relevant alert is received (%s in cmd is replaced by message)</source>
        <translation type="unfinished"/>
    </message>
    <message>
        <location line="+3"/>
        <source>Execute command when a wallet transaction changes (%s in cmd is replaced by TxID)</source>
        <translation type="unfinished"/>
    </message>
    <message>
        <location line="+11"/>
        <source>Set maximum size of high-priority/low-fee transactions in bytes (default: 27000)</source>
        <translation type="unfinished"/>
    </message>
    <message>
        <location line="+6"/>
        <source>This is a pre-release test build - use at your own risk - do not use for mining or merchant applications</source>
        <translation type="unfinished"/>
    </message>
    <message>
        <location line="+5"/>
        <source>Warning: -paytxfee is set very high! This is the transaction fee you will pay if you send a transaction.</source>
        <translation>Įspėjimas: -paytxfee yra nustatytas per didelis. Tai sandorio mokestis, kurį turėsite mokėti, jei siųsite sandorį.</translation>
    </message>
    <message>
        <location line="+3"/>
        <source>Warning: Displayed transactions may not be correct! You may need to upgrade, or other nodes may need to upgrade.</source>
        <translation type="unfinished"/>
    </message>
    <message>
        <location line="+3"/>
        <source>Warning: Please check that your computer&apos;s date and time are correct! If your clock is wrong Peercoin will not work properly.</source>
        <translation>Įspėjimas: Patikrinkite, kad kompiuterio data ir laikas yra teisingi.Jei Jūsų laikrodis neteisingai nustatytas Peercoin, veiks netinkamai.</translation>
    </message>
    <message>
        <location line="+3"/>
        <source>Warning: error reading wallet.dat! All keys read correctly, but transaction data or address book entries might be missing or incorrect.</source>
        <translation type="unfinished"/>
    </message>
    <message>
        <location line="+3"/>
        <source>Warning: wallet.dat corrupt, data salvaged! Original wallet.dat saved as wallet.{timestamp}.bak in %s; if your balance or transactions are incorrect you should restore from a backup.</source>
        <translation type="unfinished"/>
    </message>
    <message>
        <location line="+14"/>
        <source>Attempt to recover private keys from a corrupt wallet.dat</source>
        <translation type="unfinished"/>
    </message>
    <message>
        <location line="+2"/>
        <source>Block creation options:</source>
        <translation type="unfinished"/>
    </message>
    <message>
        <location line="+5"/>
        <source>Connect only to the specified node(s)</source>
        <translation>Prisijungti tik prie nurodyto mazgo</translation>
    </message>
    <message>
        <location line="+3"/>
        <source>Corrupted block database detected</source>
        <translation type="unfinished"/>
    </message>
    <message>
        <location line="+1"/>
        <source>Discover own IP address (default: 1 when listening and no -externalip)</source>
        <translation type="unfinished"/>
    </message>
    <message>
        <location line="+1"/>
        <source>Do you want to rebuild the block database now?</source>
        <translation type="unfinished"/>
    </message>
    <message>
        <location line="+2"/>
        <source>Error initializing block database</source>
        <translation type="unfinished"/>
    </message>
    <message>
        <location line="+1"/>
        <source>Error initializing wallet database environment %s!</source>
        <translation type="unfinished"/>
    </message>
    <message>
        <location line="+1"/>
        <source>Error loading block database</source>
        <translation type="unfinished"/>
    </message>
    <message>
        <location line="+4"/>
        <source>Error opening block database</source>
        <translation type="unfinished"/>
    </message>
    <message>
        <location line="+2"/>
        <source>Error: Disk space is low!</source>
        <translation type="unfinished"/>
    </message>
    <message>
        <location line="+1"/>
        <source>Error: Wallet locked, unable to create transaction!</source>
        <translation type="unfinished"/>
    </message>
    <message>
        <location line="+1"/>
        <source>Error: system error: </source>
        <translation type="unfinished"/>
    </message>
    <message>
        <location line="+1"/>
        <source>Failed to listen on any port. Use -listen=0 if you want this.</source>
        <translation type="unfinished"/>
    </message>
    <message>
        <location line="+1"/>
        <source>Failed to read block info</source>
        <translation type="unfinished"/>
    </message>
    <message>
        <location line="+1"/>
        <source>Failed to read block</source>
        <translation type="unfinished"/>
    </message>
    <message>
        <location line="+1"/>
        <source>Failed to sync block index</source>
        <translation type="unfinished"/>
    </message>
    <message>
        <location line="+1"/>
        <source>Failed to write block index</source>
        <translation type="unfinished"/>
    </message>
    <message>
        <location line="+1"/>
        <source>Failed to write block info</source>
        <translation type="unfinished"/>
    </message>
    <message>
        <location line="+1"/>
        <source>Failed to write block</source>
        <translation type="unfinished"/>
    </message>
    <message>
        <location line="+1"/>
        <source>Failed to write file info</source>
        <translation type="unfinished"/>
    </message>
    <message>
        <location line="+1"/>
        <source>Failed to write to coin database</source>
        <translation type="unfinished"/>
    </message>
    <message>
        <location line="+1"/>
        <source>Failed to write transaction index</source>
        <translation type="unfinished"/>
    </message>
    <message>
        <location line="+1"/>
        <source>Failed to write undo data</source>
        <translation type="unfinished"/>
    </message>
    <message>
        <location line="+2"/>
        <source>Find peers using DNS lookup (default: 1 unless -connect)</source>
        <translation type="unfinished"/>
    </message>
    <message>
        <location line="+1"/>
        <source>Generate coins (default: 0)</source>
        <translation type="unfinished"/>
    </message>
    <message>
        <location line="+2"/>
        <source>How many blocks to check at startup (default: 288, 0 = all)</source>
        <translation type="unfinished"/>
    </message>
    <message>
        <location line="+1"/>
        <source>How thorough the block verification is (0-4, default: 3)</source>
        <translation type="unfinished"/>
    </message>
    <message>
        <location line="+19"/>
        <source>Not enough file descriptors available.</source>
        <translation type="unfinished"/>
    </message>
    <message>
        <location line="+8"/>
        <source>Rebuild block chain index from current blk000??.dat files</source>
        <translation type="unfinished"/>
    </message>
    <message>
        <location line="+16"/>
        <source>Set the number of threads to service RPC calls (default: 4)</source>
        <translation type="unfinished"/>
    </message>
    <message>
        <location line="+26"/>
        <source>Verifying blocks...</source>
        <translation type="unfinished"/>
    </message>
    <message>
        <location line="+1"/>
        <source>Verifying wallet...</source>
        <translation type="unfinished"/>
    </message>
    <message>
        <location line="-69"/>
        <source>Imports blocks from external blk000??.dat file</source>
        <translation type="unfinished"/>
    </message>
    <message>
        <location line="-76"/>
        <source>Set the number of script verification threads (up to 16, 0 = auto, &lt;0 = leave that many cores free, default: 0)</source>
        <translation type="unfinished"/>
    </message>
    <message>
        <location line="+77"/>
        <source>Information</source>
        <translation type="unfinished"/>
    </message>
    <message>
        <location line="+3"/>
        <source>Invalid -tor address: &apos;%s&apos;</source>
        <translation>Neteisingas tor adresas: &apos;%s&apos;</translation>
    </message>
    <message>
        <location line="+1"/>
        <source>Invalid amount for -minrelaytxfee=&lt;amount&gt;: &apos;%s&apos;</source>
        <translation type="unfinished"/>
    </message>
    <message>
        <location line="+1"/>
        <source>Invalid amount for -mintxfee=&lt;amount&gt;: &apos;%s&apos;</source>
        <translation type="unfinished"/>
    </message>
    <message>
        <location line="+8"/>
        <source>Maintain a full transaction index (default: 0)</source>
        <translation type="unfinished"/>
    </message>
    <message>
        <location line="+2"/>
        <source>Maximum per-connection receive buffer, &lt;n&gt;*1000 bytes (default: 5000)</source>
        <translation>Maksimalus buferis priėmimo sujungimui &lt;n&gt;*1000 bitų (pagal nutylėjimą: 5000)</translation>
    </message>
    <message>
        <location line="+1"/>
        <source>Maximum per-connection send buffer, &lt;n&gt;*1000 bytes (default: 1000)</source>
        <translation>Maksimalus buferis siuntimo sujungimui &lt;n&gt;*1000 bitų (pagal nutylėjimą: 1000)</translation>
    </message>
    <message>
        <location line="+2"/>
        <source>Only accept block chain matching built-in checkpoints (default: 1)</source>
        <translation type="unfinished"/>
    </message>
    <message>
        <location line="+1"/>
        <source>Only connect to nodes in network &lt;net&gt; (IPv4, IPv6 or Tor)</source>
        <translation type="unfinished"/>
    </message>
    <message>
        <location line="+2"/>
        <source>Output extra debugging information. Implies all other -debug* options</source>
        <translation>Išvesti papildomą derinimo informaciją. Numanomi visi kiti -debug* parametrai</translation>
    </message>
    <message>
        <location line="+1"/>
        <source>Output extra network debugging information</source>
        <translation>Išvesti papildomą tinklo derinimo informaciją</translation>
    </message>
    <message>
        <location line="+2"/>
        <source>Prepend debug output with timestamp</source>
        <translation>Prideėti laiko žymę derinimo rezultatams</translation>
    </message>
    <message>
        <location line="+5"/>
        <source>SSL options: (see the Bitcoin Wiki for SSL setup instructions)</source>
        <translation>SSL opcijos (žr.e Bitcoin Wiki for SSL setup instructions)</translation>
    </message>
    <message>
        <location line="+1"/>
        <source>Select the version of socks proxy to use (4-5, default: 5)</source>
        <translation type="unfinished"/>
    </message>
    <message>
        <location line="+3"/>
        <source>Send trace/debug info to console instead of debug.log file</source>
        <translation>Siųsti atsekimo/derinimo info į konsolę vietoj debug.log failo</translation>
    </message>
    <message>
        <location line="+1"/>
        <source>Send trace/debug info to debugger</source>
        <translation>Siųsti sekimo/derinimo info derintojui</translation>
    </message>
    <message>
        <location line="+5"/>
        <source>Set maximum block size in bytes (default: 250000)</source>
        <translation type="unfinished"/>
    </message>
    <message>
        <location line="+1"/>
        <source>Set minimum block size in bytes (default: 0)</source>
        <translation type="unfinished"/>
    </message>
    <message>
        <location line="+2"/>
        <source>Shrink debug.log file on client startup (default: 1 when no -debug)</source>
        <translation type="unfinished"/>
    </message>
    <message>
        <location line="+1"/>
        <source>Signing transaction failed</source>
        <translation type="unfinished"/>
    </message>
    <message>
        <location line="+2"/>
        <source>Specify connection timeout in milliseconds (default: 5000)</source>
        <translation>Nustatyti sujungimo trukmę milisekundėmis (pagal nutylėjimą: 5000)</translation>
    </message>
    <message>
        <location line="+4"/>
        <source>System error: </source>
        <translation type="unfinished"/>
    </message>
    <message>
        <location line="+4"/>
        <source>Transaction amount too small</source>
        <translation type="unfinished"/>
    </message>
    <message>
        <location line="+1"/>
        <source>Transaction amounts must be positive</source>
        <translation type="unfinished"/>
    </message>
    <message>
        <location line="+1"/>
        <source>Transaction too large</source>
        <translation type="unfinished"/>
    </message>
    <message>
        <location line="+7"/>
        <source>Use UPnP to map the listening port (default: 0)</source>
        <translation>Bandymas naudoti UPnP struktūra klausymosi prievadui (default: 0)</translation>
    </message>
    <message>
        <location line="+1"/>
        <source>Use UPnP to map the listening port (default: 1 when listening)</source>
        <translation>Bandymas naudoti UPnP struktūra klausymosi prievadui (default: 1 when listening)</translation>
    </message>
    <message>
        <location line="+1"/>
        <source>Use proxy to reach tor hidden services (default: same as -proxy)</source>
        <translation type="unfinished"/>
    </message>
    <message>
        <location line="+2"/>
        <source>Username for JSON-RPC connections</source>
        <translation>Vartotojo vardas JSON-RPC jungimuisi</translation>
    </message>
    <message>
        <location line="+4"/>
        <source>Warning</source>
        <translation type="unfinished"/>
    </message>
    <message>
        <location line="+1"/>
        <source>Warning: This version is obsolete, upgrade required!</source>
        <translation type="unfinished"/>
    </message>
    <message>
        <location line="+1"/>
        <source>You need to rebuild the databases using -reindex to change -txindex</source>
        <translation type="unfinished"/>
    </message>
    <message>
        <location line="+1"/>
        <source>wallet.dat corrupt, salvage failed</source>
        <translation type="unfinished"/>
    </message>
    <message>
        <location line="-50"/>
        <source>Password for JSON-RPC connections</source>
        <translation>Slaptažodis JSON-RPC sujungimams</translation>
    </message>
    <message>
        <location line="-67"/>
        <source>Allow JSON-RPC connections from specified IP address</source>
        <translation>Leisti JSON-RPC tik iš nurodytų IP adresų</translation>
    </message>
    <message>
        <location line="+76"/>
        <source>Send commands to node running on &lt;ip&gt; (default: 127.0.0.1)</source>
        <translation>Siųsti komandą mazgui dirbančiam &lt;ip&gt; (pagal nutylėjimą: 127.0.0.1)</translation>
    </message>
    <message>
        <location line="-120"/>
        <source>Execute command when the best block changes (%s in cmd is replaced by block hash)</source>
        <translation type="unfinished"/>
    </message>
    <message>
        <location line="+147"/>
        <source>Upgrade wallet to latest format</source>
        <translation>Atnaujinti piniginę į naujausią formatą</translation>
    </message>
    <message>
        <location line="-21"/>
        <source>Set key pool size to &lt;n&gt; (default: 100)</source>
        <translation>Nustatyti rakto apimties dydį &lt;n&gt; (pagal nutylėjimą: 100)</translation>
    </message>
    <message>
        <location line="-12"/>
        <source>Rescan the block chain for missing wallet transactions</source>
        <translation>Ieškoti  prarastų piniginės sandorių blokų grandinėje</translation>
    </message>
    <message>
        <location line="+35"/>
        <source>Use OpenSSL (https) for JSON-RPC connections</source>
        <translation>Naudoti OpenSSL (https) jungimuisi JSON-RPC </translation>
    </message>
    <message>
        <location line="-26"/>
        <source>Server certificate file (default: server.cert)</source>
        <translation>Serverio sertifikato failas (pagal nutylėjimą: server.cert)</translation>
    </message>
    <message>
        <location line="+1"/>
        <source>Server private key (default: server.pem)</source>
        <translation>Serverio privatus raktas (pagal nutylėjimą: server.pem)</translation>
    </message>
    <message>
        <location line="-151"/>
        <source>Acceptable ciphers (default: TLSv1+HIGH:!SSLv2:!aNULL:!eNULL:!AH:!3DES:@STRENGTH)</source>
        <translation>Priimtini šifrai (pagal nutylėjimą: TLSv1+HIGH:!SSLv2:!aNULL:!eNULL:!AH:!3DES:@STRENGTH)</translation>
    </message>
    <message>
        <location line="+165"/>
        <source>This help message</source>
        <translation>Pagelbos žinutė</translation>
    </message>
    <message>
        <location line="+6"/>
        <source>Unable to bind to %s on this computer (bind returned error %d, %s)</source>
        <translation>Nepavyko susieti šiame kompiuteryje prievado %s (bind returned error %d, %s)</translation>
    </message>
    <message>
        <location line="-91"/>
        <source>Connect through socks proxy</source>
        <translation>Jungtis per socks tarpinį serverį</translation>
    </message>
    <message>
        <location line="-10"/>
        <source>Allow DNS lookups for -addnode, -seednode and -connect</source>
        <translation>Leisti DNS paiešką sujungimui ir mazgo pridėjimui</translation>
    </message>
    <message>
        <location line="+55"/>
        <source>Loading addresses...</source>
        <translation>Užkraunami adresai...</translation>
    </message>
    <message>
        <location line="-35"/>
        <source>Error loading wallet.dat: Wallet corrupted</source>
        <translation> wallet.dat pakrovimo klaida,  wallet.dat sugadintas</translation>
    </message>
    <message>
        <location line="+1"/>
        <source>Error loading wallet.dat: Wallet requires newer version of Peercoin</source>
        <translation> wallet.dat pakrovimo klaida,  wallet.dat reikalauja naujasnės Peercoin versijos</translation>
    </message>
    <message>
        <location line="+93"/>
        <source>Wallet needed to be rewritten: restart Peercoin to complete</source>
        <translation>Piniginė turi būti prrašyta: įvykdymui perkraukite Peercoin</translation>
    </message>
    <message>
        <location line="-95"/>
        <source>Error loading wallet.dat</source>
        <translation> wallet.dat pakrovimo klaida</translation>
    </message>
    <message>
        <location line="+28"/>
        <source>Invalid -proxy address: &apos;%s&apos;</source>
        <translation>Neteisingas proxy adresas: &apos;%s&apos;</translation>
    </message>
    <message>
        <location line="+56"/>
        <source>Unknown network specified in -onlynet: &apos;%s&apos;</source>
        <translation type="unfinished"/>
    </message>
    <message>
        <location line="-1"/>
        <source>Unknown -socks proxy version requested: %i</source>
        <translation type="unfinished"/>
    </message>
    <message>
        <location line="-96"/>
        <source>Cannot resolve -bind address: &apos;%s&apos;</source>
        <translation type="unfinished"/>
    </message>
    <message>
        <location line="+1"/>
        <source>Cannot resolve -externalip address: &apos;%s&apos;</source>
        <translation type="unfinished"/>
    </message>
    <message>
        <location line="+44"/>
        <source>Invalid amount for -paytxfee=&lt;amount&gt;: &apos;%s&apos;</source>
        <translation>Neteisinga suma -paytxfee=&lt;amount&gt;: &apos;%s&apos;</translation>
    </message>
    <message>
        <location line="+1"/>
        <source>Invalid amount</source>
        <translation>Neteisinga suma</translation>
    </message>
    <message>
        <location line="-6"/>
        <source>Insufficient funds</source>
        <translation>Nepakanka lėšų</translation>
    </message>
    <message>
        <location line="+10"/>
        <source>Loading block index...</source>
        <translation>Įkeliamas blokų indeksas...</translation>
    </message>
    <message>
        <location line="-57"/>
        <source>Add a node to connect to and attempt to keep the connection open</source>
        <translation>Pridėti mazgą prie sujungti su and attempt to keep the connection open</translation>
    </message>
    <message>
        <location line="-25"/>
        <source>Unable to bind to %s on this computer. Peercoin is probably already running.</source>
        <translation>Nepavyko susieti šiame kompiuteryje prievado %s. Peercoin tikriausiai jau veikia.</translation>
    </message>
    <message>
        <location line="+64"/>
        <source>Fee per KB to add to transactions you send</source>
        <translation>Įtraukti mokestį už kB siunčiamiems sandoriams</translation>
    </message>
    <message>
        <location line="+19"/>
        <source>Loading wallet...</source>
        <translation>Užkraunama piniginė...</translation>
    </message>
    <message>
        <location line="-52"/>
        <source>Cannot downgrade wallet</source>
        <translation type="unfinished"/>
    </message>
    <message>
        <location line="+3"/>
        <source>Cannot write default address</source>
        <translation type="unfinished"/>
    </message>
    <message>
        <location line="+64"/>
        <source>Rescanning...</source>
        <translation>Peržiūra</translation>
    </message>
    <message>
        <location line="-57"/>
        <source>Done loading</source>
        <translation>Įkėlimas baigtas</translation>
    </message>
    <message>
        <location line="+82"/>
        <source>To use the %s option</source>
        <translation type="unfinished"/>
    </message>
    <message>
        <location line="-74"/>
=======
>>>>>>> dac5d68f
        <source>Error</source>
        <translation>Klaida</translation>
    </message>
</context>
</TS><|MERGE_RESOLUTION|>--- conflicted
+++ resolved
@@ -1,46 +1,4 @@
-<<<<<<< HEAD
-<?xml version="1.0" ?><!DOCTYPE TS><TS language="lt" version="2.0">
-<defaultcodec>UTF-8</defaultcodec>
-<context>
-    <name>AboutDialog</name>
-    <message>
-        <location filename="../forms/aboutdialog.ui" line="+14"/>
-        <source>About Peercoin</source>
-        <translation>Apie Peercoin</translation>
-    </message>
-    <message>
-        <location line="+39"/>
-        <source>&lt;b&gt;Peercoin&lt;/b&gt; version</source>
-        <translation>&lt;b&gt;Peercoin&lt;/b&gt; versija</translation>
-    </message>
-    <message>
-        <location line="+57"/>
-        <source>
-This is experimental software.
-
-Distributed under the MIT/X11 software license, see the accompanying file COPYING or http://www.opensource.org/licenses/mit-license.php.
-
-This product includes software developed by the OpenSSL Project for use in the OpenSSL Toolkit (http://www.openssl.org/) and cryptographic software written by Eric Young (eay@cryptsoft.com) and UPnP software written by Thomas Bernard.</source>
-        <translation>Tai eksperimentinė programa.
-
-Platinama pagal MIT/X11 licenciją, kurią rasite faile COPYING arba http://www.opensource.org/licenses/mit-license.php.
-
-Šiame produkte yra OpenSSL projekto kuriamas OpenSSL Toolkit (http://www.openssl.org/), Eric Young parašyta kriptografinė programinė įranga bei Thomas Bernard sukurta UPnP programinė įranga.</translation>
-    </message>
-    <message>
-        <location filename="../aboutdialog.cpp" line="+14"/>
-        <source>Copyright</source>
-        <translation type="unfinished"/>
-    </message>
-    <message>
-        <location line="+0"/>
-        <source>The Peercoin developers</source>
-        <translation type="unfinished"/>
-    </message>
-</context>
-=======
 <TS language="lt" version="2.1">
->>>>>>> dac5d68f
 <context>
     <name>AddressBookPage</name>
     <message>
@@ -52,38 +10,16 @@
         <translation>Sukurti naują adresą</translation>
     </message>
     <message>
-<<<<<<< HEAD
-        <location line="+14"/>
+        <source>&amp;New</source>
+        <translation>&amp;Naujas</translation>
+    </message>
+    <message>
         <source>Copy the currently selected address to the system clipboard</source>
         <translation>Kopijuoti esamą adresą į mainų atmintį</translation>
     </message>
     <message>
-        <location line="-11"/>
-        <source>&amp;New Address</source>
-        <translation>&amp;Naujas adresas</translation>
-    </message>
-    <message>
-        <location filename="../addressbookpage.cpp" line="+63"/>
-        <source>These are your Peercoin addresses for receiving payments. You may want to give a different one to each sender so you can keep track of who is paying you.</source>
-        <translation>Tai yra jūsų Peercoin adresai mokėjimų gavimui. Galite duoti skirtingus adresus atskiriems siuntėjams, kad galėtumėte sekti, kas jums moka.</translation>
-=======
-        <source>&amp;New</source>
-        <translation>&amp;Naujas</translation>
->>>>>>> dac5d68f
-    </message>
-    <message>
-        <source>Copy the currently selected address to the system clipboard</source>
-        <translation>Kopijuoti esamą adresą į mainų atmintį</translation>
-    </message>
-    <message>
-<<<<<<< HEAD
-        <location line="+11"/>
-        <source>Sign a message to prove you own a Peercoin address</source>
-        <translation>Pasirašykite žinutę, kad įrodytume, jog esate Peercoin adreso savininkas</translation>
-=======
         <source>&amp;Copy</source>
         <translation>&amp;Kopijuoti</translation>
->>>>>>> dac5d68f
     </message>
     <message>
         <source>C&amp;lose</source>
@@ -99,71 +35,13 @@
     </message>
     <message>
         <source>&amp;Export</source>
-<<<<<<< HEAD
-        <translation type="unfinished"/>
-    </message>
-    <message>
-        <location line="-44"/>
-        <source>Verify a message to ensure it was signed with a specified Peercoin address</source>
-        <translation>Patikrinkite žinutę, jog įsitikintumėte, kad ją pasirašė nurodytas Peercoin adresas</translation>
-    </message>
-    <message>
-        <location line="+3"/>
-        <source>&amp;Verify Message</source>
-        <translation>&amp;Tikrinti žinutę</translation>
-=======
         <translation>&amp;Eksportuoti</translation>
->>>>>>> dac5d68f
     </message>
     <message>
         <source>&amp;Delete</source>
         <translation>&amp;Trinti</translation>
     </message>
-<<<<<<< HEAD
-    <message>
-        <location filename="../addressbookpage.cpp" line="-5"/>
-        <source>These are your Peercoin addresses for sending payments. Always check the amount and the receiving address before sending coins.</source>
-        <translation type="unfinished"/>
-    </message>
-    <message>
-        <location line="+13"/>
-        <source>Copy &amp;Label</source>
-        <translation>Kopijuoti ž&amp;ymę</translation>
-    </message>
-    <message>
-        <location line="+1"/>
-        <source>&amp;Edit</source>
-        <translation>&amp;Keisti</translation>
-    </message>
-    <message>
-        <location line="+1"/>
-        <source>Send &amp;Coins</source>
-        <translation type="unfinished"/>
-    </message>
-    <message>
-        <location line="+260"/>
-        <source>Export Address Book Data</source>
-        <translation>Eksportuoti adresų knygelės duomenis</translation>
-    </message>
-    <message>
-        <location line="+1"/>
-        <source>Comma separated file (*.csv)</source>
-        <translation>Kableliais išskirtas failas (*.csv)</translation>
-    </message>
-    <message>
-        <location line="+13"/>
-        <source>Error exporting</source>
-        <translation>Eksportavimo klaida</translation>
-    </message>
-    <message>
-        <location line="+0"/>
-        <source>Could not write to file %1.</source>
-        <translation>Nepavyko įrašyti į failą %1.</translation>
-    </message>
-</context>
-=======
-    </context>
->>>>>>> dac5d68f
+    </context>
 <context>
     <name>AddressTableModel</name>
     <message>
@@ -193,127 +71,8 @@
 <context>
     <name>BanTableModel</name>
     <message>
-<<<<<<< HEAD
-        <location filename="../askpassphrasedialog.cpp" line="+33"/>
-        <source>Enter the new passphrase to the wallet.&lt;br/&gt;Please use a passphrase of &lt;b&gt;10 or more random characters&lt;/b&gt;, or &lt;b&gt;eight or more words&lt;/b&gt;.</source>
-        <translation>Įveskite naują piniginės slaptafrazę.&lt;br/&gt;Prašome naudoti slaptafrazę iš &lt;b&gt; 10 ar daugiau atsitiktinių simbolių&lt;/b&gt; arba &lt;b&gt;aštuonių ar daugiau žodžių&lt;/b&gt;.</translation>
-    </message>
-    <message>
-        <location line="+1"/>
-        <source>Encrypt wallet</source>
-        <translation>Užšifruoti piniginę</translation>
-    </message>
-    <message>
-        <location line="+3"/>
-        <source>This operation needs your wallet passphrase to unlock the wallet.</source>
-        <translation>Ši operacija reikalauja jūsų piniginės slaptafrazės jai atrakinti.</translation>
-    </message>
-    <message>
-        <location line="+5"/>
-        <source>Unlock wallet</source>
-        <translation>Atrakinti piniginę</translation>
-    </message>
-    <message>
-        <location line="+3"/>
-        <source>This operation needs your wallet passphrase to decrypt the wallet.</source>
-        <translation>Ši operacija reikalauja jūsų piniginės slaptafrazės jai iššifruoti.</translation>
-    </message>
-    <message>
-        <location line="+5"/>
-        <source>Decrypt wallet</source>
-        <translation>Iššifruoti piniginę</translation>
-    </message>
-    <message>
-        <location line="+3"/>
-        <source>Change passphrase</source>
-        <translation>Pakeisti slaptafrazę</translation>
-    </message>
-    <message>
-        <location line="+1"/>
-        <source>Enter the old and new passphrase to the wallet.</source>
-        <translation>Įveskite seną ir naują piniginės slaptafrazes.</translation>
-    </message>
-    <message>
-        <location line="+46"/>
-        <source>Confirm wallet encryption</source>
-        <translation>Patvirtinkite piniginės užšifravimą</translation>
-    </message>
-    <message>
-        <location line="+1"/>
-        <source>Warning: If you encrypt your wallet and lose your passphrase, you will &lt;b&gt;LOSE ALL OF YOUR PEERCOINS&lt;/b&gt;!</source>
-        <translation>Dėmesio: jei užšifruosite savo piniginę ir pamesite slaptafrazę, jūs&lt;b&gt;PRARASITE VISUS SAVO PEERCOINUS&lt;/b&gt;! </translation>
-    </message>
-    <message>
-        <location line="+0"/>
-        <source>Are you sure you wish to encrypt your wallet?</source>
-        <translation>Ar tikrai norite šifruoti savo piniginę?</translation>
-    </message>
-    <message>
-        <location line="+15"/>
-        <source>IMPORTANT: Any previous backups you have made of your wallet file should be replaced with the newly generated, encrypted wallet file. For security reasons, previous backups of the unencrypted wallet file will become useless as soon as you start using the new, encrypted wallet.</source>
-        <translation type="unfinished"/>
-    </message>
-    <message>
-        <location line="+100"/>
-        <location line="+24"/>
-        <source>Warning: The Caps Lock key is on!</source>
-        <translation>Įspėjimas: įjungtas Caps Lock klavišas!</translation>
-    </message>
-    <message>
-        <location line="-130"/>
-        <location line="+58"/>
-        <source>Wallet encrypted</source>
-        <translation>Piniginė užšifruota</translation>
-    </message>
-    <message>
-        <location line="-56"/>
-        <source>Peercoin will close now to finish the encryption process. Remember that encrypting your wallet cannot fully protect your peercoins from being stolen by malware infecting your computer.</source>
-        <translation>Peercoin dabar užsidarys šifravimo proceso pabaigai. Atminkite, kad piniginės šifravimas negali pilnai apsaugoti peercoinų vagysčių kai tinkle esančios kenkėjiškos programos patenka į jūsų kompiuterį.</translation>
-    </message>
-    <message>
-        <location line="+13"/>
-        <location line="+7"/>
-        <location line="+42"/>
-        <location line="+6"/>
-        <source>Wallet encryption failed</source>
-        <translation>Nepavyko užšifruoti piniginę</translation>
-    </message>
-    <message>
-        <location line="-54"/>
-        <source>Wallet encryption failed due to an internal error. Your wallet was not encrypted.</source>
-        <translation>Dėl vidinės klaidos nepavyko užšifruoti piniginę.Piniginė neužšifruota.</translation>
-    </message>
-    <message>
-        <location line="+7"/>
-        <location line="+48"/>
-        <source>The supplied passphrases do not match.</source>
-        <translation>Įvestos slaptafrazės nesutampa.</translation>
-    </message>
-    <message>
-        <location line="-37"/>
-        <source>Wallet unlock failed</source>
-        <translation>Nepavyko atrakinti piniginę</translation>
-    </message>
-    <message>
-        <location line="+1"/>
-        <location line="+11"/>
-        <location line="+19"/>
-        <source>The passphrase entered for the wallet decryption was incorrect.</source>
-        <translation>Neteisingai įvestas slaptažodis piniginės iššifravimui.</translation>
-    </message>
-    <message>
-        <location line="-20"/>
-        <source>Wallet decryption failed</source>
-        <translation>Nepavyko iššifruoti piniginės</translation>
-    </message>
-    <message>
-        <location line="+14"/>
-        <source>Wallet passphrase was successfully changed.</source>
-        <translation>Piniginės slaptažodis sėkmingai pakeistas.</translation>
-=======
         <source>Banned Until</source>
         <translation>Užblokuotas iki</translation>
->>>>>>> dac5d68f
     </message>
 </context>
 <context>
@@ -355,18 +114,12 @@
         <translation>Išjungti programą</translation>
     </message>
     <message>
-<<<<<<< HEAD
-        <location line="+4"/>
-        <source>Show information about Peercoin</source>
-        <translation>Rodyti informaciją apie Peercoin</translation>
-=======
         <source>&amp;About %1</source>
         <translation>&amp;Apie %1</translation>
     </message>
     <message>
         <source>Show information about %1</source>
         <translation>Rodyti informaciją apie %1</translation>
->>>>>>> dac5d68f
     </message>
     <message>
         <source>About &amp;Qt</source>
@@ -409,24 +162,10 @@
         <translation>Blokai iš naujo indeksuojami...</translation>
     </message>
     <message>
-<<<<<<< HEAD
-        <location line="-347"/>
-        <source>Send coins to a Peercoin address</source>
-        <translation>Siųsti monetas Peercoin adresui</translation>
-    </message>
-    <message>
-        <location line="+49"/>
-        <source>Modify configuration options for Peercoin</source>
-        <translation>Keisti peercoin konfigūracijos galimybes</translation>
-    </message>
-    <message>
-        <location line="+9"/>
-=======
         <source>Send coins to a Bitcoin address</source>
         <translation>Siųsti monetas Bitcoin adresui</translation>
     </message>
     <message>
->>>>>>> dac5d68f
         <source>Backup wallet to another location</source>
         <translation>Daryti piniginės atsarginę kopiją</translation>
     </message>
@@ -447,15 +186,8 @@
         <translation>&amp;Tikrinti žinutę...</translation>
     </message>
     <message>
-<<<<<<< HEAD
-        <location line="-165"/>
-        <location line="+530"/>
-        <source>Peercoin</source>
-        <translation>Peercoin</translation>
-=======
         <source>Bitcoin</source>
         <translation>Bitcoin</translation>
->>>>>>> dac5d68f
     </message>
     <message>
         <source>Wallet</source>
@@ -467,21 +199,7 @@
     </message>
     <message>
         <source>&amp;Receive</source>
-<<<<<<< HEAD
-        <translation type="unfinished"/>
-    </message>
-    <message>
-        <location line="+14"/>
-        <source>&amp;Addresses</source>
-        <translation type="unfinished"/>
-    </message>
-    <message>
-        <location line="+22"/>
-        <source>&amp;About Peercoin</source>
-        <translation>&amp;Apie Peercoin</translation>
-=======
         <translation>&amp;Gauti</translation>
->>>>>>> dac5d68f
     </message>
     <message>
         <source>&amp;Show / Hide</source>
@@ -493,36 +211,9 @@
     </message>
     <message>
         <source>Encrypt the private keys that belong to your wallet</source>
-<<<<<<< HEAD
-        <translation type="unfinished"/>
-    </message>
-    <message>
-        <location line="+1"/>
-        <source>Decrypt wallet only for minting. Sending coins will still require the password.</source>
-        <translation type="unfinished"></translation>
-    </message>
-    <message>
-        <location line="+7"/>
-        <source>Sign messages with your Peercoin addresses to prove you own them</source>
-        <translation type="unfinished"/>
-    </message>
-    <message>
-        <location line="+2"/>
-        <source>Verify messages to ensure they were signed with specified Peercoin addresses</source>
-        <translation type="unfinished"/>
-    </message>
-    <message>
-        <location line="+3"/>
-        <source>UI to create multisig addresses</source>
-        <translation type="unfinished"></translation>
-    </message>
-    <message>
-        <location line="+28"/>
-=======
         <translation>Užšifruoti privačius raktus, kurie priklauso jūsų piniginei</translation>
     </message>
     <message>
->>>>>>> dac5d68f
         <source>&amp;File</source>
         <translation>&amp;Failas</translation>
     </message>
@@ -539,70 +230,8 @@
         <translation>Kortelių įrankinė</translation>
     </message>
     <message>
-<<<<<<< HEAD
-        <location line="+17"/>
-        <location line="+10"/>
-        <source>[testnet]</source>
-        <translation>[testavimotinklas]</translation>
-    </message>
-    <message>
-        <location line="+47"/>
-        <source>Peercoin client</source>
-        <translation>Peercoin klientas</translation>
-    </message>
-    <message numerus="yes">
-        <location line="+141"/>
-        <source>%n active connection(s) to Peercoin network</source>
-        <translation><numerusform>%n Peercoin tinklo aktyvus ryšys</numerusform><numerusform>%n Peercoin tinklo aktyvūs ryšiai</numerusform><numerusform>%n Peercoin tinklo aktyvūs ryšiai</numerusform></translation>
-    </message>
-    <message>
-        <location line="+22"/>
-        <source>No block source available...</source>
-        <translation type="unfinished"/>
-    </message>
-    <message>
-        <location line="+12"/>
-        <source>Processed %1 of %2 (estimated) blocks of transaction history.</source>
-        <translation type="unfinished"/>
-    </message>
-    <message>
-        <location line="+4"/>
-        <source>Processed %1 blocks of transaction history.</source>
-        <translation type="unfinished"/>
-    </message>
-    <message numerus="yes">
-        <location line="+20"/>
-        <source>%n hour(s)</source>
-        <translation type="unfinished"><numerusform></numerusform><numerusform></numerusform><numerusform></numerusform></translation>
-    </message>
-    <message numerus="yes">
-        <location line="+4"/>
-        <source>%n day(s)</source>
-        <translation type="unfinished"><numerusform></numerusform><numerusform></numerusform><numerusform></numerusform></translation>
-    </message>
-    <message numerus="yes">
-        <location line="+4"/>
-        <source>%n week(s)</source>
-        <translation type="unfinished"><numerusform></numerusform><numerusform></numerusform><numerusform></numerusform></translation>
-    </message>
-    <message>
-        <location line="+4"/>
-        <source>%1 behind</source>
-        <translation type="unfinished"/>
-    </message>
-    <message>
-        <location line="+14"/>
-        <source>Last received block was generated %1 ago.</source>
-        <translation type="unfinished"/>
-    </message>
-    <message>
-        <location line="+2"/>
-        <source>Transactions after this will not yet be visible.</source>
-        <translation type="unfinished"/>
-=======
         <source>&amp;Command-line options</source>
         <translation>Komandinės eilutės parametrai</translation>
->>>>>>> dac5d68f
     </message>
     <message>
         <source>Error</source>
@@ -617,15 +246,6 @@
         <translation>Informacija</translation>
     </message>
     <message>
-<<<<<<< HEAD
-        <location line="+70"/>
-        <source>You can send this transaction for a fee of %1, which is burned and prevents spamming of the network. Do you want to pay the fee?</source>
-        <translation type="unfinished"/>
-    </message>
-    <message>
-        <location line="-140"/>
-=======
->>>>>>> dac5d68f
         <source>Up to date</source>
         <translation>Atnaujinta</translation>
     </message>
@@ -648,34 +268,6 @@
         <translation>Ateinantis sandoris</translation>
     </message>
     <message>
-<<<<<<< HEAD
-        <location line="+1"/>
-        <source>Date: %1
-Amount: %2
-Type: %3
-Address: %4
-</source>
-        <translation>Data: %1
-Suma: %2
-Tipas: %3
-Adresas: %4</translation>
-    </message>
-    <message>
-        <location line="+33"/>
-        <location line="+23"/>
-        <source>URI handling</source>
-        <translation>URI apdorojimas</translation>
-    </message>
-    <message>
-        <location line="-23"/>
-        <location line="+23"/>
-        <source>URI can not be parsed! This can be caused by an invalid Peercoin address or malformed URI parameters.</source>
-        <translation type="unfinished"/>
-    </message>
-    <message>
-        <location line="+17"/>
-=======
->>>>>>> dac5d68f
         <source>Wallet is &lt;b&gt;encrypted&lt;/b&gt; and currently &lt;b&gt;unlocked&lt;/b&gt;</source>
         <translation>Piniginė &lt;b&gt;užšifruota&lt;/b&gt; ir šiuo metu &lt;b&gt;atrakinta&lt;/b&gt;</translation>
     </message>
@@ -687,14 +279,8 @@
 <context>
     <name>CoinControlDialog</name>
     <message>
-<<<<<<< HEAD
-        <location filename="../bitcoin.cpp" line="+111"/>
-        <source>A fatal error occurred. Peercoin can no longer continue safely and will quit.</source>
-        <translation type="unfinished"/>
-=======
         <source>Coin Selection</source>
         <translation>Monetų pasirinkimas</translation>
->>>>>>> dac5d68f
     </message>
     <message>
         <source>Quantity:</source>
@@ -752,14 +338,8 @@
 <context>
     <name>EditAddressDialog</name>
     <message>
-<<<<<<< HEAD
-        <location line="-5"/>
-        <source>The entered address &quot;%1&quot; is not a valid Peercoin address.</source>
-        <translation>Įvestas adresas „%1“ nėra galiojantis Peercoin adresas.</translation>
-=======
         <source>Edit Address</source>
         <translation>Keisti adresą</translation>
->>>>>>> dac5d68f
     </message>
     <message>
         <source>&amp;Label</source>
@@ -773,15 +353,8 @@
 <context>
     <name>FreespaceChecker</name>
     <message>
-<<<<<<< HEAD
-        <location filename="../guiutil.cpp" line="+424"/>
-        <location line="+12"/>
-        <source>Peercoin-Qt</source>
-        <translation>Peercoin-Qt</translation>
-=======
         <source>name</source>
         <translation>pavadinimas</translation>
->>>>>>> dac5d68f
     </message>
     </context>
 <context>
@@ -843,39 +416,8 @@
         <translation>&amp;Pagrindinės</translation>
     </message>
     <message>
-<<<<<<< HEAD
-        <location line="+6"/>
-        <source>Mandatory network transaction fee per kB transferred. Most transactions are 1 kB and incur a 0.01 PPC fee. Note: transfer size may increase depending on the number of input transactions required to be added together to fund the payment.</source>
-        <translation type="unfinished"/>
-    </message>
-    <message>
-        <location line="+15"/>
-        <source>Additional network &amp;fee</source>
-        <translation type="unfinished"/>
-    </message>
-    <message>
-        <location line="+31"/>
-        <source>Automatically start Peercoin after logging in to the system.</source>
-        <translation>Automatiškai paleisti Bitkoin programą įjungus sistemą.</translation>
-    </message>
-    <message>
-        <location line="+46"/>
-        <source>Check this box to follow the centrally issued checkpoints.</source>
-        <translation type="unfinished"/>
-    </message>
-    <message>
-        <location line="+3"/>
-        <source>&amp;Start Peercoin on system login</source>
-        <translation>&amp;Paleisti Peercoin programą su window sistemos paleidimu</translation>
-    </message>
-    <message>
-        <location line="+7"/>
-        <source>Enforce checkpoints</source>
-        <translation type="unfinished"></translation>
-=======
         <source>MB</source>
         <translation>MB</translation>
->>>>>>> dac5d68f
     </message>
     <message>
         <source>IP address of the proxy (e.g. IPv4: 127.0.0.1 / IPv6: ::1)</source>
@@ -890,38 +432,18 @@
         <translation>&amp;Tinklas</translation>
     </message>
     <message>
-<<<<<<< HEAD
-        <location line="+6"/>
-        <source>Automatically open the Peercoin client port on the router. This only works when your router supports UPnP and it is enabled.</source>
-        <translation>Automatiškai atidaryti Peercoin kliento prievadą maršrutizatoriuje. Tai veikia tik tada, kai jūsų maršrutizatorius palaiko UPnP ir ji įjungta.</translation>
-=======
         <source>W&amp;allet</source>
         <translation>Piniginė</translation>
     </message>
     <message>
         <source>Automatically open the Bitcoin client port on the router. This only works when your router supports UPnP and it is enabled.</source>
         <translation>Automatiškai atidaryti Bitcoin kliento prievadą maršrutizatoriuje. Tai veikia tik tada, kai jūsų maršrutizatorius palaiko UPnP ir ji įjungta.</translation>
->>>>>>> dac5d68f
     </message>
     <message>
         <source>Map port using &amp;UPnP</source>
         <translation>Persiųsti prievadą naudojant &amp;UPnP</translation>
     </message>
     <message>
-<<<<<<< HEAD
-        <location line="+7"/>
-        <source>Connect to the Peercoin network through a SOCKS proxy (e.g. when connecting through Tor).</source>
-        <translation>Jungtis į Bitkoin tinklą per  socks proxy (pvz. jungiantis per Tor)</translation>
-    </message>
-    <message>
-        <location line="+3"/>
-        <source>&amp;Connect through SOCKS proxy:</source>
-        <translation>&amp;Jungtis per SOCKS tarpinį serverį:</translation>
-    </message>
-    <message>
-        <location line="+9"/>
-=======
->>>>>>> dac5d68f
         <source>Proxy &amp;IP:</source>
         <translation>Tarpinio serverio &amp;IP:</translation>
     </message>
@@ -970,15 +492,6 @@
         <translation>Naudotojo sąsajos &amp;kalba:</translation>
     </message>
     <message>
-<<<<<<< HEAD
-        <location line="+13"/>
-        <source>The user interface language can be set here. This setting will take effect after restarting Peercoin.</source>
-        <translation>Čia gali būti nustatyta naudotojo sąsajos kalba. Šis nustatymas įsigalios iš naujo paleidus Peercoin.</translation>
-    </message>
-    <message>
-        <location line="+11"/>
-=======
->>>>>>> dac5d68f
         <source>&amp;Unit to show amounts in:</source>
         <translation>&amp;Vienetai, kuriais rodyti sumas:</translation>
     </message>
@@ -987,20 +500,6 @@
         <translation>Rodomų ir siunčiamų monetų kiekio matavimo vienetai</translation>
     </message>
     <message>
-<<<<<<< HEAD
-        <location line="+9"/>
-        <source>Whether to show Peercoin addresses in the transaction list or not.</source>
-        <translation type="unfinished"/>
-    </message>
-    <message>
-        <location line="+3"/>
-        <source>&amp;Display addresses in transaction list</source>
-        <translation>&amp;Rodyti adresus sandorių sąraše</translation>
-    </message>
-    <message>
-        <location line="+71"/>
-=======
->>>>>>> dac5d68f
         <source>&amp;OK</source>
         <translation>&amp;Gerai</translation>
     </message>
@@ -1029,15 +528,8 @@
         <translation>Klaida</translation>
     </message>
     <message>
-<<<<<<< HEAD
-        <location line="-9"/>
-        <location line="+9"/>
-        <source>This setting will take effect after restarting Peercoin.</source>
-        <translation type="unfinished"/>
-=======
         <source>This change would require a client restart.</source>
         <translation>Šis pakeitimas reikalautų kliento perkrovimo</translation>
->>>>>>> dac5d68f
     </message>
     <message>
         <source>The supplied proxy address is invalid.</source>
@@ -1051,623 +543,399 @@
         <translation>Forma</translation>
     </message>
     <message>
-<<<<<<< HEAD
-        <location line="+50"/>
-        <location line="+166"/>
-        <source>The displayed information may be out of date. Your wallet automatically synchronizes with the Peercoin network after a connection is established, but this process has not completed yet.</source>
-        <translation type="unfinished"/>
-    </message>
-    <message>
-        <location line="-124"/>
+        <source>Available:</source>
+        <translation>Galimi:</translation>
+    </message>
+    <message>
+        <source>Your current spendable balance</source>
+        <translation>Jūsų dabartinis išleidžiamas balansas</translation>
+    </message>
+    <message>
+        <source>Pending:</source>
+        <translation>Laukiantys:</translation>
+    </message>
+    <message>
+        <source>Immature:</source>
+        <translation>Nepribrendę:</translation>
+    </message>
+    <message>
+        <source>Total:</source>
+        <translation>Viso:</translation>
+    </message>
+    <message>
+        <source>Your current total balance</source>
+        <translation>Jūsų balansas</translation>
+    </message>
+    </context>
+<context>
+    <name>PaymentServer</name>
+    </context>
+<context>
+    <name>PeerTableModel</name>
+    <message>
+        <source>Received</source>
+        <translation>Gauta</translation>
+    </message>
+</context>
+<context>
+    <name>QObject</name>
+    <message>
+        <source>Amount</source>
+        <translation>Suma</translation>
+    </message>
+    <message>
+        <source>%1 h</source>
+        <translation>%1 h</translation>
+    </message>
+    <message>
+        <source>%1 m</source>
+        <translation>%1 m</translation>
+    </message>
+    <message>
+        <source>N/A</source>
+        <translation>nėra</translation>
+    </message>
+    <message>
+        <source>%1 B</source>
+        <translation>%1 B</translation>
+    </message>
+    <message>
+        <source>%1 KB</source>
+        <translation>%1 KB</translation>
+    </message>
+    <message>
+        <source>%1 MB</source>
+        <translation>%1 MB</translation>
+    </message>
+    <message>
+        <source>%1 GB</source>
+        <translation>%1 GB</translation>
+    </message>
+    <message>
+        <source>unknown</source>
+        <translation>nežinomas</translation>
+    </message>
+</context>
+<context>
+    <name>QObject::QObject</name>
+    </context>
+<context>
+    <name>QRImageWidget</name>
+    </context>
+<context>
+    <name>RPCConsole</name>
+    <message>
+        <source>N/A</source>
+        <translation>nėra</translation>
+    </message>
+    <message>
+        <source>Client version</source>
+        <translation>Kliento versija</translation>
+    </message>
+    <message>
+        <source>&amp;Information</source>
+        <translation>&amp;Informacija</translation>
+    </message>
+    <message>
+        <source>Debug window</source>
+        <translation>Derinimo langas</translation>
+    </message>
+    <message>
+        <source>Startup time</source>
+        <translation>Paleidimo laikas</translation>
+    </message>
+    <message>
+        <source>Network</source>
+        <translation>Tinklas</translation>
+    </message>
+    <message>
+        <source>Name</source>
+        <translation>Pavadinimas</translation>
+    </message>
+    <message>
+        <source>Number of connections</source>
+        <translation>Prisijungimų kiekis</translation>
+    </message>
+    <message>
+        <source>Block chain</source>
+        <translation>Blokų grandinė</translation>
+    </message>
+    <message>
+        <source>Current number of blocks</source>
+        <translation>Dabartinis blokų skaičius</translation>
+    </message>
+    <message>
+        <source>Received</source>
+        <translation>Gauta</translation>
+    </message>
+    <message>
+        <source>Direction</source>
+        <translation>Kryptis</translation>
+    </message>
+    <message>
+        <source>Version</source>
+        <translation>Versija</translation>
+    </message>
+    <message>
+        <source>Last block time</source>
+        <translation>Paskutinio bloko laikas</translation>
+    </message>
+    <message>
+        <source>&amp;Open</source>
+        <translation>&amp;Atverti</translation>
+    </message>
+    <message>
+        <source>&amp;Console</source>
+        <translation>&amp;Konsolė</translation>
+    </message>
+    <message>
+        <source>Totals</source>
+        <translation>Viso:</translation>
+    </message>
+    <message>
+        <source>Debug log file</source>
+        <translation>Derinimo žurnalo failas</translation>
+    </message>
+    <message>
+        <source>Clear console</source>
+        <translation>Išvalyti konsolę</translation>
+    </message>
+    <message>
+        <source>never</source>
+        <translation>Niekada</translation>
+    </message>
+    <message>
+        <source>Yes</source>
+        <translation>Taip</translation>
+    </message>
+    <message>
+        <source>No</source>
+        <translation>Ne</translation>
+    </message>
+    </context>
+<context>
+    <name>ReceiveCoinsDialog</name>
+    <message>
+        <source>&amp;Amount:</source>
+        <translation>Suma:</translation>
+    </message>
+    <message>
+        <source>&amp;Label:</source>
+        <translation>Ž&amp;ymė:</translation>
+    </message>
+    <message>
+        <source>&amp;Message:</source>
+        <translation>Žinutė:</translation>
+    </message>
+    <message>
+        <source>Clear</source>
+        <translation>Išvalyti</translation>
+    </message>
+    </context>
+<context>
+    <name>ReceiveRequestDialog</name>
+    <message>
+        <source>QR Code</source>
+        <translation>QR kodas</translation>
+    </message>
+    <message>
+        <source>Copy &amp;Address</source>
+        <translation>&amp;Kopijuoti adresą</translation>
+    </message>
+    <message>
+        <source>Address</source>
+        <translation>Adresas</translation>
+    </message>
+    </context>
+<context>
+    <name>RecentRequestsTableModel</name>
+    </context>
+<context>
+    <name>SendCoinsDialog</name>
+    <message>
+        <source>Send Coins</source>
+        <translation>Siųsti monetas</translation>
+    </message>
+    <message>
+        <source>Insufficient funds!</source>
+        <translation>Nepakanka lėšų</translation>
+    </message>
+    <message>
+        <source>Quantity:</source>
+        <translation>Kiekis:</translation>
+    </message>
+    <message>
+        <source>Bytes:</source>
+        <translation>Baitai:</translation>
+    </message>
+    <message>
+        <source>Amount:</source>
+        <translation>Suma:</translation>
+    </message>
+    <message>
+        <source>Fee:</source>
+        <translation>Mokestis:</translation>
+    </message>
+    <message>
+        <source>After Fee:</source>
+        <translation>Po mokesčio:</translation>
+    </message>
+    <message>
+        <source>Change:</source>
+        <translation>Graža:</translation>
+    </message>
+    <message>
+        <source>Transaction Fee:</source>
+        <translation>Sandorio mokestis:</translation>
+    </message>
+    <message>
+        <source>Send to multiple recipients at once</source>
+        <translation>Siųsti keliems gavėjams vienu metu</translation>
+    </message>
+    <message>
+        <source>Add &amp;Recipient</source>
+        <translation>&amp;A Pridėti gavėją</translation>
+    </message>
+    <message>
+        <source>Clear &amp;All</source>
+        <translation>Išvalyti &amp;viską</translation>
+    </message>
+    <message>
         <source>Balance:</source>
         <translation>Balansas:</translation>
-=======
-        <source>Available:</source>
-        <translation>Galimi:</translation>
->>>>>>> dac5d68f
-    </message>
-    <message>
-        <source>Your current spendable balance</source>
-        <translation>Jūsų dabartinis išleidžiamas balansas</translation>
-    </message>
-    <message>
-        <source>Pending:</source>
-        <translation>Laukiantys:</translation>
-    </message>
-    <message>
-        <source>Immature:</source>
-        <translation>Nepribrendę:</translation>
-    </message>
-    <message>
-        <source>Total:</source>
-        <translation>Viso:</translation>
-    </message>
-    <message>
-        <source>Your current total balance</source>
-        <translation>Jūsų balansas</translation>
-    </message>
-    </context>
-<context>
-    <name>PaymentServer</name>
-    </context>
-<context>
-    <name>PeerTableModel</name>
-    <message>
-        <source>Received</source>
-        <translation>Gauta</translation>
-    </message>
-</context>
-<context>
-    <name>QObject</name>
-    <message>
-        <source>Amount</source>
-        <translation>Suma</translation>
-    </message>
-    <message>
-<<<<<<< HEAD
-        <location filename="../overviewpage.cpp" line="+116"/>
-        <location line="+1"/>
-        <source>out of sync</source>
-        <translation type="unfinished"/>
-    </message>
-</context>
-<context>
-    <name>PaymentServer</name>
-    <message>
-        <location filename="../paymentserver.cpp" line="+107"/>
-        <source>Cannot start peercoin: click-to-pay handler</source>
-        <translation type="unfinished"/>
-    </message>
-</context>
-<context>
-    <name>QRCodeDialog</name>
-    <message>
-        <location filename="../forms/qrcodedialog.ui" line="+14"/>
-        <source>QR Code Dialog</source>
-        <translation>QR kodo dialogas</translation>
-    </message>
-    <message>
-        <location line="+59"/>
-        <source>Request Payment</source>
-        <translation>Prašau išmokėti</translation>
-    </message>
-    <message>
-        <location line="+56"/>
-        <source>Amount:</source>
-        <translation>Suma:</translation>
-    </message>
-    <message>
-        <location line="-44"/>
-        <source>Label:</source>
-        <translation>Žymė:</translation>
-=======
-        <source>%1 h</source>
-        <translation>%1 h</translation>
->>>>>>> dac5d68f
-    </message>
-    <message>
-        <source>%1 m</source>
-        <translation>%1 m</translation>
-    </message>
-    <message>
-        <source>N/A</source>
-        <translation>nėra</translation>
-    </message>
-    <message>
-        <source>%1 B</source>
-        <translation>%1 B</translation>
-    </message>
-    <message>
-        <source>%1 KB</source>
-        <translation>%1 KB</translation>
-    </message>
-    <message>
-        <source>%1 MB</source>
-        <translation>%1 MB</translation>
-    </message>
-    <message>
-        <source>%1 GB</source>
-        <translation>%1 GB</translation>
-    </message>
-    <message>
-        <source>unknown</source>
-        <translation>nežinomas</translation>
-    </message>
-</context>
-<context>
-    <name>QObject::QObject</name>
-    </context>
-<context>
-    <name>QRImageWidget</name>
-    </context>
-<context>
-    <name>RPCConsole</name>
-    <message>
-        <source>N/A</source>
-        <translation>nėra</translation>
-    </message>
-    <message>
-        <source>Client version</source>
-        <translation>Kliento versija</translation>
-    </message>
-    <message>
-        <source>&amp;Information</source>
-        <translation>&amp;Informacija</translation>
-    </message>
-    <message>
-        <source>Debug window</source>
-        <translation>Derinimo langas</translation>
-    </message>
-    <message>
-        <source>Startup time</source>
-        <translation>Paleidimo laikas</translation>
-    </message>
-    <message>
-        <source>Network</source>
-        <translation>Tinklas</translation>
-    </message>
-    <message>
-        <source>Name</source>
-        <translation>Pavadinimas</translation>
-    </message>
-    <message>
-        <source>Number of connections</source>
-        <translation>Prisijungimų kiekis</translation>
-    </message>
-    <message>
-        <source>Block chain</source>
-        <translation>Blokų grandinė</translation>
-    </message>
-    <message>
-        <source>Current number of blocks</source>
-        <translation>Dabartinis blokų skaičius</translation>
-    </message>
-    <message>
-        <source>Received</source>
-        <translation>Gauta</translation>
-    </message>
-    <message>
-        <source>Direction</source>
-        <translation>Kryptis</translation>
-    </message>
-    <message>
-        <source>Version</source>
-        <translation>Versija</translation>
-    </message>
-    <message>
-<<<<<<< HEAD
-        <location line="+7"/>
-        <source>Show the Peercoin-Qt help message to get a list with possible Peercoin command-line options.</source>
-        <translation type="unfinished"/>
-=======
-        <source>Last block time</source>
-        <translation>Paskutinio bloko laikas</translation>
->>>>>>> dac5d68f
-    </message>
-    <message>
-        <source>&amp;Open</source>
-        <translation>&amp;Atverti</translation>
-    </message>
-    <message>
-        <source>&amp;Console</source>
-        <translation>&amp;Konsolė</translation>
-    </message>
-    <message>
-<<<<<<< HEAD
-        <location line="-260"/>
-        <source>Build date</source>
-        <translation>Kompiliavimo data</translation>
-    </message>
-    <message>
-        <location line="-104"/>
-        <source>Peercoin - Debug window</source>
-        <translation>Peercoin - Derinimo langas</translation>
-    </message>
-    <message>
-        <location line="+25"/>
-        <source>Peercoin Core</source>
-        <translation>Peercoin branduolys</translation>
-=======
-        <source>Totals</source>
-        <translation>Viso:</translation>
->>>>>>> dac5d68f
-    </message>
-    <message>
-        <source>Debug log file</source>
-        <translation>Derinimo žurnalo failas</translation>
-    </message>
-    <message>
-<<<<<<< HEAD
-        <location line="+7"/>
-        <source>Open the Peercoin debug log file from the current data directory. This can take a few seconds for large log files.</source>
-        <translation type="unfinished"/>
-    </message>
-    <message>
-        <location line="+102"/>
-=======
->>>>>>> dac5d68f
-        <source>Clear console</source>
-        <translation>Išvalyti konsolę</translation>
-    </message>
-    <message>
-<<<<<<< HEAD
-        <location filename="../rpcconsole.cpp" line="-30"/>
-        <source>Welcome to the Peercoin RPC console.</source>
-        <translation type="unfinished"/>
-=======
-        <source>never</source>
-        <translation>Niekada</translation>
->>>>>>> dac5d68f
-    </message>
-    <message>
-        <source>Yes</source>
-        <translation>Taip</translation>
-    </message>
-    <message>
-        <source>No</source>
-        <translation>Ne</translation>
-    </message>
-    </context>
-<context>
-    <name>ReceiveCoinsDialog</name>
-    <message>
-        <source>&amp;Amount:</source>
-        <translation>Suma:</translation>
+    </message>
+    <message>
+        <source>Confirm the send action</source>
+        <translation>Patvirtinti siuntimo veiksmą</translation>
+    </message>
+    <message>
+        <source>S&amp;end</source>
+        <translation>&amp;Siųsti</translation>
+    </message>
+    </context>
+<context>
+    <name>SendCoinsEntry</name>
+    <message>
+        <source>A&amp;mount:</source>
+        <translation>Su&amp;ma:</translation>
+    </message>
+    <message>
+        <source>Pay &amp;To:</source>
+        <translation>Mokėti &amp;gavėjui:</translation>
     </message>
     <message>
         <source>&amp;Label:</source>
         <translation>Ž&amp;ymė:</translation>
     </message>
     <message>
-        <source>&amp;Message:</source>
+        <source>Alt+A</source>
+        <translation>Alt+A</translation>
+    </message>
+    <message>
+        <source>Paste address from clipboard</source>
+        <translation>Įvesti adresą iš mainų atminties</translation>
+    </message>
+    <message>
+        <source>Alt+P</source>
+        <translation>Alt+P</translation>
+    </message>
+    <message>
+        <source>Message:</source>
         <translation>Žinutė:</translation>
     </message>
     <message>
-        <source>Clear</source>
-        <translation>Išvalyti</translation>
-    </message>
-    </context>
-<context>
-    <name>ReceiveRequestDialog</name>
-    <message>
-        <source>QR Code</source>
-        <translation>QR kodas</translation>
-    </message>
-    <message>
-        <source>Copy &amp;Address</source>
-        <translation>&amp;Kopijuoti adresą</translation>
-    </message>
+        <source>Pay To:</source>
+        <translation>Mokėti gavėjui:</translation>
+    </message>
+    </context>
+<context>
+    <name>SendConfirmationDialog</name>
+    </context>
+<context>
+    <name>ShutdownWindow</name>
+    </context>
+<context>
+    <name>SignVerifyMessageDialog</name>
+    <message>
+        <source>&amp;Sign Message</source>
+        <translation>&amp;Pasirašyti žinutę</translation>
+    </message>
+    <message>
+        <source>Alt+A</source>
+        <translation>Alt+A</translation>
+    </message>
+    <message>
+        <source>Paste address from clipboard</source>
+        <translation>Įvesti adresą iš mainų atminties</translation>
+    </message>
+    <message>
+        <source>Alt+P</source>
+        <translation>Alt+P</translation>
+    </message>
+    <message>
+        <source>Enter the message you want to sign here</source>
+        <translation>Įveskite pranešimą, kurį norite pasirašyti čia</translation>
+    </message>
+    <message>
+        <source>Sign the message to prove you own this Bitcoin address</source>
+        <translation>Registruotis žinute įrodymuii, kad turite šį adresą</translation>
+    </message>
+    <message>
+        <source>Sign &amp;Message</source>
+        <translation>Registruoti praneši&amp;mą</translation>
+    </message>
+    <message>
+        <source>Clear &amp;All</source>
+        <translation>Išvalyti &amp;viską</translation>
+    </message>
+    <message>
+        <source>&amp;Verify Message</source>
+        <translation>&amp;Patikrinti žinutę</translation>
+    </message>
+    <message>
+        <source>Verify the message to ensure it was signed with the specified Bitcoin address</source>
+        <translation>Patikrinkite žinutę, jog įsitikintumėte, kad ją pasirašė nurodytas Bitcoin adresas</translation>
+    </message>
+    <message>
+        <source>Verify &amp;Message</source>
+        <translation>&amp;Patikrinti žinutę</translation>
+    </message>
+    </context>
+<context>
+    <name>SplashScreen</name>
+    <message>
+        <source>[testnet]</source>
+        <translation>[testavimotinklas]</translation>
+    </message>
+</context>
+<context>
+    <name>TrafficGraphWidget</name>
+    <message>
+        <source>KB/s</source>
+        <translation>KB/s</translation>
+    </message>
+</context>
+<context>
+    <name>TransactionDesc</name>
+    </context>
+<context>
+    <name>TransactionDescDialog</name>
+    <message>
+        <source>This pane shows a detailed description of the transaction</source>
+        <translation>Šis langas sandorio detalų aprašymą</translation>
+    </message>
+    </context>
+<context>
+    <name>TransactionTableModel</name>
+    </context>
+<context>
+    <name>TransactionView</name>
     <message>
         <source>Address</source>
         <translation>Adresas</translation>
     </message>
     </context>
 <context>
-    <name>RecentRequestsTableModel</name>
-    </context>
-<context>
-    <name>SendCoinsDialog</name>
-    <message>
-        <source>Send Coins</source>
-        <translation>Siųsti monetas</translation>
-    </message>
-    <message>
-        <source>Insufficient funds!</source>
-        <translation>Nepakanka lėšų</translation>
-    </message>
-    <message>
-        <source>Quantity:</source>
-        <translation>Kiekis:</translation>
-    </message>
-    <message>
-        <source>Bytes:</source>
-        <translation>Baitai:</translation>
-    </message>
-    <message>
-        <source>Amount:</source>
-        <translation>Suma:</translation>
-    </message>
-    <message>
-        <source>Fee:</source>
-        <translation>Mokestis:</translation>
-    </message>
-    <message>
-        <source>After Fee:</source>
-        <translation>Po mokesčio:</translation>
-    </message>
-    <message>
-        <source>Change:</source>
-        <translation>Graža:</translation>
-    </message>
-    <message>
-        <source>Transaction Fee:</source>
-        <translation>Sandorio mokestis:</translation>
-    </message>
-    <message>
-        <source>Send to multiple recipients at once</source>
-        <translation>Siųsti keliems gavėjams vienu metu</translation>
-    </message>
-    <message>
-        <source>Add &amp;Recipient</source>
-        <translation>&amp;A Pridėti gavėją</translation>
-    </message>
-    <message>
-        <source>Clear &amp;All</source>
-        <translation>Išvalyti &amp;viską</translation>
-    </message>
-    <message>
-        <source>Balance:</source>
-        <translation>Balansas:</translation>
-    </message>
-    <message>
-        <source>Confirm the send action</source>
-        <translation>Patvirtinti siuntimo veiksmą</translation>
-    </message>
-    <message>
-        <source>S&amp;end</source>
-        <translation>&amp;Siųsti</translation>
-    </message>
-    </context>
-<context>
-    <name>SendCoinsEntry</name>
-    <message>
-        <source>A&amp;mount:</source>
-        <translation>Su&amp;ma:</translation>
-    </message>
-    <message>
-        <source>Pay &amp;To:</source>
-        <translation>Mokėti &amp;gavėjui:</translation>
-    </message>
-    <message>
-        <source>&amp;Label:</source>
-        <translation>Ž&amp;ymė:</translation>
-    </message>
-    <message>
-        <source>Alt+A</source>
-        <translation>Alt+A</translation>
-    </message>
-    <message>
-        <source>Paste address from clipboard</source>
-        <translation>Įvesti adresą iš mainų atminties</translation>
-    </message>
-    <message>
-        <source>Alt+P</source>
-        <translation>Alt+P</translation>
-    </message>
-    <message>
-        <source>Message:</source>
-        <translation>Žinutė:</translation>
-    </message>
-    <message>
-<<<<<<< HEAD
-        <location filename="../sendcoinsentry.cpp" line="+1"/>
-        <source>Enter a Peercoin address</source>
-        <translation>Įveskite bitkoinų adresą (pvz. 1NS17iag9jJgTHD1VXjvLCEnZuQ3rJDE9L)</translation>
-=======
-        <source>Pay To:</source>
-        <translation>Mokėti gavėjui:</translation>
->>>>>>> dac5d68f
-    </message>
-    </context>
-<context>
-    <name>SendConfirmationDialog</name>
-    </context>
-<context>
-    <name>ShutdownWindow</name>
-    </context>
-<context>
-    <name>SignVerifyMessageDialog</name>
-    <message>
-        <source>&amp;Sign Message</source>
-        <translation>&amp;Pasirašyti žinutę</translation>
-    </message>
-    <message>
-        <source>Alt+A</source>
-        <translation>Alt+A</translation>
-    </message>
-    <message>
-        <source>Paste address from clipboard</source>
-        <translation>Įvesti adresą iš mainų atminties</translation>
-    </message>
-    <message>
-        <source>Alt+P</source>
-        <translation>Alt+P</translation>
-    </message>
-    <message>
-        <source>Enter the message you want to sign here</source>
-        <translation>Įveskite pranešimą, kurį norite pasirašyti čia</translation>
-    </message>
-    <message>
-<<<<<<< HEAD
-        <location line="+7"/>
-        <source>Signature</source>
-        <translation type="unfinished"/>
-    </message>
-    <message>
-        <location line="+27"/>
-        <source>Copy the current signature to the system clipboard</source>
-        <translation type="unfinished"/>
-    </message>
-    <message>
-        <location line="+21"/>
-        <source>Sign the message to prove you own this Peercoin address</source>
-=======
-        <source>Sign the message to prove you own this Bitcoin address</source>
->>>>>>> dac5d68f
-        <translation>Registruotis žinute įrodymuii, kad turite šį adresą</translation>
-    </message>
-    <message>
-        <source>Sign &amp;Message</source>
-        <translation>Registruoti praneši&amp;mą</translation>
-    </message>
-    <message>
-        <source>Clear &amp;All</source>
-        <translation>Išvalyti &amp;viską</translation>
-    </message>
-    <message>
-        <source>&amp;Verify Message</source>
-        <translation>&amp;Patikrinti žinutę</translation>
-    </message>
-    <message>
-<<<<<<< HEAD
-        <location line="+6"/>
-        <source>Enter the signing address, message (ensure you copy line breaks, spaces, tabs, etc. exactly) and signature below to verify the message. Be careful not to read more into the signature than what is in the signed message itself, to avoid being tricked by a man-in-the-middle attack.</source>
-        <translation type="unfinished"/>
-    </message>
-    <message>
-        <location line="+21"/>
-        <source>The address the message was signed with (e.g. 1NS17iag9jJgTHD1VXjvLCEnZuQ3rJDE9L)</source>
-        <translation>Įveskite bitkoinų adresą (pvz. 1NS17iag9jJgTHD1VXjvLCEnZuQ3rJDE9L)</translation>
-    </message>
-    <message>
-        <location line="+40"/>
-        <source>Verify the message to ensure it was signed with the specified Peercoin address</source>
-        <translation>Patikrinkite žinutę, jog įsitikintumėte, kad ją pasirašė nurodytas Peercoin adresas</translation>
-=======
-        <source>Verify the message to ensure it was signed with the specified Bitcoin address</source>
-        <translation>Patikrinkite žinutę, jog įsitikintumėte, kad ją pasirašė nurodytas Bitcoin adresas</translation>
->>>>>>> dac5d68f
-    </message>
-    <message>
-        <source>Verify &amp;Message</source>
-<<<<<<< HEAD
-        <translation type="unfinished"/>
-    </message>
-    <message>
-        <location line="+14"/>
-        <source>Reset all verify message fields</source>
-        <translation type="unfinished"/>
-    </message>
-    <message>
-        <location filename="../signverifymessagedialog.cpp" line="+27"/>
-        <location line="+3"/>
-        <source>Enter a Peercoin address</source>
-        <translation>Įveskite bitkoinų adresą (pvz. 1NS17iag9jJgTHD1VXjvLCEnZuQ3rJDE9L)</translation>
-    </message>
-    <message>
-        <location line="-2"/>
-        <source>Click &quot;Sign Message&quot; to generate signature</source>
-        <translation>Spragtelėkite &quot;Registruotis žinutę&quot; tam, kad gauti parašą</translation>
-    </message>
-    <message>
-        <location line="+3"/>
-        <source>Enter Peercoin signature</source>
-        <translation>Įveskite Peercoin parašą</translation>
-    </message>
-    <message>
-        <location line="+82"/>
-        <location line="+81"/>
-        <source>The entered address is invalid.</source>
-        <translation>Įvestas adresas negalioja.</translation>
-    </message>
-    <message>
-        <location line="-81"/>
-        <location line="+8"/>
-        <location line="+73"/>
-        <location line="+8"/>
-        <source>Please check the address and try again.</source>
-        <translation>Prašom patikrinti adresą ir bandyti iš naujo.</translation>
-    </message>
-    <message>
-        <location line="-81"/>
-        <location line="+81"/>
-        <source>The entered address does not refer to a key.</source>
-        <translation type="unfinished"/>
-    </message>
-    <message>
-        <location line="-73"/>
-        <source>Wallet unlock was cancelled.</source>
-        <translation>Piniginės atrakinimas atšauktas.</translation>
-    </message>
-    <message>
-        <location line="+8"/>
-        <source>Private key for the entered address is not available.</source>
-        <translation type="unfinished"/>
-    </message>
-    <message>
-        <location line="+12"/>
-        <source>Message signing failed.</source>
-        <translation>Žinutės pasirašymas nepavyko.</translation>
-    </message>
-    <message>
-        <location line="+5"/>
-        <source>Message signed.</source>
-        <translation>Žinutė pasirašyta.</translation>
-    </message>
-    <message>
-        <location line="+59"/>
-        <source>The signature could not be decoded.</source>
-        <translation>Nepavyko iškoduoti parašo.</translation>
-    </message>
-    <message>
-        <location line="+0"/>
-        <location line="+13"/>
-        <source>Please check the signature and try again.</source>
-        <translation>Prašom patikrinti parašą ir bandyti iš naujo.</translation>
-    </message>
-    <message>
-        <location line="+0"/>
-        <source>The signature did not match the message digest.</source>
-        <translation>Parašas neatitinka žinutės.</translation>
-    </message>
-    <message>
-        <location line="+7"/>
-        <source>Message verification failed.</source>
-        <translation>Žinutės tikrinimas nepavyko.</translation>
-    </message>
-    <message>
-        <location line="+5"/>
-        <source>Message verified.</source>
-        <translation>Žinutė patikrinta.</translation>
-=======
-        <translation>&amp;Patikrinti žinutę</translation>
->>>>>>> dac5d68f
-    </message>
-    </context>
-<context>
-    <name>SplashScreen</name>
-    <message>
-<<<<<<< HEAD
-        <location filename="../splashscreen.cpp" line="+22"/>
-        <source>The Peercoin developers</source>
-        <translation type="unfinished"/>
-    </message>
-    <message>
-        <location line="+1"/>
-=======
->>>>>>> dac5d68f
-        <source>[testnet]</source>
-        <translation>[testavimotinklas]</translation>
-    </message>
-</context>
-<context>
-    <name>TrafficGraphWidget</name>
-    <message>
-        <source>KB/s</source>
-        <translation>KB/s</translation>
-    </message>
-</context>
-<context>
-    <name>TransactionDesc</name>
-    </context>
-<context>
-    <name>TransactionDescDialog</name>
-    <message>
-        <source>This pane shows a detailed description of the transaction</source>
-        <translation>Šis langas sandorio detalų aprašymą</translation>
-    </message>
-    </context>
-<context>
-    <name>TransactionTableModel</name>
-    </context>
-<context>
-    <name>TransactionView</name>
-    <message>
-        <source>Address</source>
-        <translation>Adresas</translation>
-    </message>
-    </context>
-<context>
     <name>UnitDisplayStatusBarControl</name>
     </context>
 <context>
@@ -1758,1081 +1026,6 @@
         <translation>Įkėlimas baigtas</translation>
     </message>
     <message>
-<<<<<<< HEAD
-        <location line="+6"/>
-        <source>This pane shows a detailed description of the transaction</source>
-        <translation>Šis langas sandorio detalų aprašymą</translation>
-    </message>
-</context>
-<context>
-    <name>TransactionTableModel</name>
-    <message>
-        <location filename="../transactiontablemodel.cpp" line="+225"/>
-        <source>Date</source>
-        <translation>Data</translation>
-    </message>
-    <message>
-        <location line="+0"/>
-        <source>Type</source>
-        <translation>Tipas</translation>
-    </message>
-    <message>
-        <location line="+0"/>
-        <source>Address</source>
-        <translation>Adresas</translation>
-    </message>
-    <message>
-        <location line="+0"/>
-        <source>Amount</source>
-        <translation>Suma</translation>
-    </message>
-    <message numerus="yes">
-        <location line="+57"/>
-        <source>Open for %n more block(s)</source>
-        <translation type="unfinished"><numerusform></numerusform><numerusform></numerusform><numerusform></numerusform></translation>
-    </message>
-    <message>
-        <location line="+3"/>
-        <source>Open until %1</source>
-        <translation>Atidaryta iki %1</translation>
-    </message>
-    <message>
-        <location line="+3"/>
-        <source>Offline (%1 confirmations)</source>
-        <translation>Atjungta (%1 patvirtinimai)</translation>
-    </message>
-    <message>
-        <location line="+3"/>
-        <source>Unconfirmed (%1 of %2 confirmations)</source>
-        <translation>Nepatvirtintos (%1 iš %2 patvirtinimų)</translation>
-    </message>
-    <message>
-        <location line="+3"/>
-        <source>Confirmed (%1 confirmations)</source>
-        <translation>Patvirtinta (%1 patvirtinimai)</translation>
-    </message>
-    <message numerus="yes">
-        <location line="+8"/>
-        <source>Mined balance will be available when it matures in %n more block(s)</source>
-        <translation type="unfinished"><numerusform></numerusform><numerusform></numerusform><numerusform></numerusform></translation>
-    </message>
-    <message>
-        <location line="+5"/>
-        <source>This block was not received by any other nodes and will probably not be accepted!</source>
-        <translation>Šis blokas negautas nė vienu iš mazgų ir matomai nepriimtas</translation>
-    </message>
-    <message>
-        <location line="+3"/>
-        <source>Generated but not accepted</source>
-        <translation>Išgauta bet nepriimta</translation>
-    </message>
-    <message>
-        <location line="+43"/>
-        <source>Received with</source>
-        <translation>Gauta su</translation>
-    </message>
-    <message>
-        <location line="+2"/>
-        <source>Received from</source>
-        <translation>Gauta iš</translation>
-    </message>
-    <message>
-        <location line="+3"/>
-        <source>Sent to</source>
-        <translation>Siųsta </translation>
-    </message>
-    <message>
-        <location line="+2"/>
-        <source>Payment to yourself</source>
-        <translation>Mokėjimas sau</translation>
-    </message>
-    <message>
-        <location line="+2"/>
-        <source>Mined</source>
-        <translation>Išgauta</translation>
-    </message>
-    <message>
-        <location line="+38"/>
-        <source>(n/a)</source>
-        <translation>nepasiekiama</translation>
-    </message>
-    <message>
-        <location line="+199"/>
-        <source>Transaction status. Hover over this field to show number of confirmations.</source>
-        <translation>Sandorio būklė. Užvedus pelės žymeklį ant šios srities matysite patvirtinimų skaičių.</translation>
-    </message>
-    <message>
-        <location line="+2"/>
-        <source>Date and time that the transaction was received.</source>
-        <translation>Sandorio gavimo data ir laikas</translation>
-    </message>
-    <message>
-        <location line="+2"/>
-        <source>Type of transaction.</source>
-        <translation>Sandorio tipas.</translation>
-    </message>
-    <message>
-        <location line="+2"/>
-        <source>Destination address of transaction.</source>
-        <translation>Sandorio paskirties adresas</translation>
-    </message>
-    <message>
-        <location line="+2"/>
-        <source>Amount removed from or added to balance.</source>
-        <translation>Suma pridėta ar išskaičiuota iš balanso</translation>
-    </message>
-</context>
-<context>
-    <name>TransactionView</name>
-    <message>
-        <location filename="../transactionview.cpp" line="+52"/>
-        <location line="+16"/>
-        <source>All</source>
-        <translation>Visi</translation>
-    </message>
-    <message>
-        <location line="-15"/>
-        <source>Today</source>
-        <translation>Šiandien</translation>
-    </message>
-    <message>
-        <location line="+1"/>
-        <source>This week</source>
-        <translation>Šią savaitę</translation>
-    </message>
-    <message>
-        <location line="+1"/>
-        <source>This month</source>
-        <translation>Šį mėnesį</translation>
-    </message>
-    <message>
-        <location line="+1"/>
-        <source>Last month</source>
-        <translation>Paskutinį mėnesį</translation>
-    </message>
-    <message>
-        <location line="+1"/>
-        <source>This year</source>
-        <translation>Šiais metais</translation>
-    </message>
-    <message>
-        <location line="+1"/>
-        <source>Range...</source>
-        <translation>Intervalas...</translation>
-    </message>
-    <message>
-        <location line="+11"/>
-        <source>Received with</source>
-        <translation>Gauta su</translation>
-    </message>
-    <message>
-        <location line="+2"/>
-        <source>Sent to</source>
-        <translation>Išsiųsta</translation>
-    </message>
-    <message>
-        <location line="+2"/>
-        <source>To yourself</source>
-        <translation>Skirta sau</translation>
-    </message>
-    <message>
-        <location line="+1"/>
-        <source>Mined</source>
-        <translation>Išgauta</translation>
-    </message>
-    <message>
-        <location line="+1"/>
-        <source>Other</source>
-        <translation>Kita</translation>
-    </message>
-    <message>
-        <location line="+7"/>
-        <source>Enter address or label to search</source>
-        <translation>Įveskite adresą ar žymę į paiešką</translation>
-    </message>
-    <message>
-        <location line="+7"/>
-        <source>Min amount</source>
-        <translation>Minimali suma</translation>
-    </message>
-    <message>
-        <location line="+34"/>
-        <source>Copy address</source>
-        <translation>Kopijuoti adresą</translation>
-    </message>
-    <message>
-        <location line="+1"/>
-        <source>Copy label</source>
-        <translation>Kopijuoti žymę</translation>
-    </message>
-    <message>
-        <location line="+1"/>
-        <source>Copy amount</source>
-        <translation>Kopijuoti sumą</translation>
-    </message>
-    <message>
-        <location line="+1"/>
-        <source>Copy transaction ID</source>
-        <translation type="unfinished"/>
-    </message>
-    <message>
-        <location line="+1"/>
-        <source>Edit label</source>
-        <translation>Taisyti žymę</translation>
-    </message>
-    <message>
-        <location line="+1"/>
-        <source>Show transaction details</source>
-        <translation>Rodyti sandėrio detales</translation>
-    </message>
-    <message>
-        <location line="+139"/>
-        <source>Export Transaction Data</source>
-        <translation>Sandorio duomenų eksportavimas</translation>
-    </message>
-    <message>
-        <location line="+1"/>
-        <source>Comma separated file (*.csv)</source>
-        <translation>Kableliais atskirtų duomenų failas (*.csv)</translation>
-    </message>
-    <message>
-        <location line="+8"/>
-        <source>Confirmed</source>
-        <translation>Patvirtintas</translation>
-    </message>
-    <message>
-        <location line="+1"/>
-        <source>Date</source>
-        <translation>Data</translation>
-    </message>
-    <message>
-        <location line="+1"/>
-        <source>Type</source>
-        <translation>Tipas</translation>
-    </message>
-    <message>
-        <location line="+1"/>
-        <source>Label</source>
-        <translation>Žymė</translation>
-    </message>
-    <message>
-        <location line="+1"/>
-        <source>Address</source>
-        <translation>Adresas</translation>
-    </message>
-    <message>
-        <location line="+1"/>
-        <source>Amount</source>
-        <translation>Suma</translation>
-    </message>
-    <message>
-        <location line="+1"/>
-        <source>ID</source>
-        <translation>ID</translation>
-    </message>
-    <message>
-        <location line="+4"/>
-        <source>Error exporting</source>
-        <translation>Eksportavimo klaida</translation>
-    </message>
-    <message>
-        <location line="+0"/>
-        <source>Could not write to file %1.</source>
-        <translation>Neįmanoma įrašyti į failą %1.</translation>
-    </message>
-    <message>
-        <location line="+100"/>
-        <source>Range:</source>
-        <translation>Grupė:</translation>
-    </message>
-    <message>
-        <location line="+8"/>
-        <source>to</source>
-        <translation>skirta</translation>
-    </message>
-</context>
-<context>
-    <name>WalletModel</name>
-    <message>
-        <location filename="../walletmodel.cpp" line="+193"/>
-        <source>Send Coins</source>
-        <translation>Siųsti monetas</translation>
-    </message>
-</context>
-<context>
-    <name>WalletView</name>
-    <message>
-        <location filename="../walletview.cpp" line="+42"/>
-        <source>&amp;Export</source>
-        <translation type="unfinished"/>
-    </message>
-    <message>
-        <location line="+1"/>
-        <source>Export the data in the current tab to a file</source>
-        <translation type="unfinished"/>
-    </message>
-    <message>
-        <location line="+193"/>
-        <source>Backup Wallet</source>
-        <translation type="unfinished"/>
-    </message>
-    <message>
-        <location line="+0"/>
-        <source>Wallet Data (*.dat)</source>
-        <translation type="unfinished"/>
-    </message>
-    <message>
-        <location line="+3"/>
-        <source>Backup Failed</source>
-        <translation type="unfinished"/>
-    </message>
-    <message>
-        <location line="+0"/>
-        <source>There was an error trying to save the wallet data to the new location.</source>
-        <translation type="unfinished"/>
-    </message>
-    <message>
-        <location line="+4"/>
-        <source>Backup Successful</source>
-        <translation type="unfinished"/>
-    </message>
-    <message>
-        <location line="+0"/>
-        <source>The wallet data was successfully saved to the new location.</source>
-        <translation type="unfinished"/>
-    </message>
-</context>
-<context>
-    <name>bitcoin-core</name>
-    <message>
-        <location filename="../bitcoinstrings.cpp" line="+94"/>
-        <source>Peercoin version</source>
-        <translation>Peercoin versija</translation>
-    </message>
-    <message>
-        <location line="+102"/>
-        <source>Usage:</source>
-        <translation>Naudojimas:</translation>
-    </message>
-    <message>
-        <location line="-29"/>
-        <source>Send command to -server or peercoind</source>
-        <translation>Siųsti komandą serveriui arba peercoind</translation>
-    </message>
-    <message>
-        <location line="-23"/>
-        <source>List commands</source>
-        <translation>Komandų sąrašas</translation>
-    </message>
-    <message>
-        <location line="-12"/>
-        <source>Get help for a command</source>
-        <translation>Suteikti pagalba komandai</translation>
-    </message>
-    <message>
-        <location line="+24"/>
-        <source>Options:</source>
-        <translation>Parinktys:</translation>
-    </message>
-    <message>
-        <location line="+24"/>
-        <source>Specify configuration file (default: peercoin.conf)</source>
-        <translation>Nurodyti konfigūracijos failą (pagal nutylėjimąt: peercoin.conf)</translation>
-    </message>
-    <message>
-        <location line="+3"/>
-        <source>Specify pid file (default: peercoind.pid)</source>
-        <translation>Nurodyti pid failą (pagal nutylėjimą: peercoind.pid)</translation>
-    </message>
-    <message>
-        <location line="-1"/>
-        <source>Specify data directory</source>
-        <translation>Nustatyti duomenų aplanką</translation>
-    </message>
-    <message>
-        <location line="-9"/>
-        <source>Set database cache size in megabytes (default: 25)</source>
-        <translation type="unfinished"/>
-    </message>
-    <message>
-        <location line="-28"/>
-        <source>Listen for connections on &lt;port&gt; (default: 8333 or testnet: 18333)</source>
-        <translation>Sujungimo klausymas prijungčiai  &lt;port&gt; (pagal nutylėjimą: 8333 arba testnet: 18333)</translation>
-    </message>
-    <message>
-        <location line="+5"/>
-        <source>Maintain at most &lt;n&gt; connections to peers (default: 125)</source>
-        <translation>Palaikyti ne daugiau &lt;n&gt; jungčių kolegoms (pagal nutylėjimą: 125)</translation>
-    </message>
-    <message>
-        <location line="-48"/>
-        <source>Connect to a node to retrieve peer addresses, and disconnect</source>
-        <translation type="unfinished"/>
-    </message>
-    <message>
-        <location line="+82"/>
-        <source>Specify your own public address</source>
-        <translation type="unfinished"/>
-    </message>
-    <message>
-        <location line="+3"/>
-        <source>Threshold for disconnecting misbehaving peers (default: 100)</source>
-        <translation>Atjungimo dėl netinkamo kolegų elgesio riba  (pagal nutylėjimą: 100)</translation>
-    </message>
-    <message>
-        <location line="-134"/>
-        <source>Number of seconds to keep misbehaving peers from reconnecting (default: 86400)</source>
-        <translation>Sekundžių kiekis eikiamas palaikyti ryšį dėl lygiarangių nestabilumo (pagal nutylėjimą: 86.400)</translation>
-    </message>
-    <message>
-        <location line="-29"/>
-        <source>An error occurred while setting up the RPC port %u for listening on IPv4: %s</source>
-        <translation type="unfinished"/>
-    </message>
-    <message>
-        <location line="+27"/>
-        <source>Listen for JSON-RPC connections on &lt;port&gt; (default: 8332 or testnet: 18332)</source>
-        <translation>Klausymas JSON-RPC sujungimui prijungčiai &lt;port&gt; (pagal nutylėjimą: 8332 or testnet: 18332)</translation>
-    </message>
-    <message>
-        <location line="+37"/>
-        <source>Accept command line and JSON-RPC commands</source>
-        <translation>Priimti komandinę eilutę ir JSON-RPC komandas</translation>
-    </message>
-    <message>
-        <location line="+76"/>
-        <source>Run in the background as a daemon and accept commands</source>
-        <translation>Dirbti fone kaip šešėlyje ir priimti komandas</translation>
-    </message>
-    <message>
-        <location line="+37"/>
-        <source>Use the test network</source>
-        <translation>Naudoti testavimo tinklą</translation>
-    </message>
-    <message>
-        <location line="-112"/>
-        <source>Accept connections from outside (default: 1 if no -proxy or -connect)</source>
-        <translation type="unfinished"/>
-    </message>
-    <message>
-        <location line="-80"/>
-        <source>%s, you must set a rpcpassword in the configuration file:
-%s
-It is recommended you use the following random password:
-rpcuser=peercoinrpc
-rpcpassword=%s
-(you do not need to remember this password)
-The username and password MUST NOT be the same.
-If the file does not exist, create it with owner-readable-only file permissions.
-It is also recommended to set alertnotify so you are notified of problems;
-for example: alertnotify=echo %%s | mail -s &quot;Peercoin Alert&quot; admin@foo.com
-</source>
-        <translation type="unfinished"/>
-    </message>
-    <message>
-        <location line="+17"/>
-        <source>An error occurred while setting up the RPC port %u for listening on IPv6, falling back to IPv4: %s</source>
-        <translation type="unfinished"/>
-    </message>
-    <message>
-        <location line="+3"/>
-        <source>Bind to given address and always listen on it. Use [host]:port notation for IPv6</source>
-        <translation type="unfinished"/>
-    </message>
-    <message>
-        <location line="+3"/>
-        <source>Cannot obtain a lock on data directory %s. Peercoin is probably already running.</source>
-        <translation type="unfinished"/>
-    </message>
-    <message>
-        <location line="+3"/>
-        <source>Error: The transaction was rejected! This might happen if some of the coins in your wallet were already spent, such as if you used a copy of wallet.dat and coins were spent in the copy but not marked as spent here.</source>
-        <translation type="unfinished"/>
-    </message>
-    <message>
-        <location line="+4"/>
-        <source>Error: This transaction requires a transaction fee of at least %s because of its amount, complexity, or use of recently received funds!</source>
-        <translation type="unfinished"/>
-    </message>
-    <message>
-        <location line="+3"/>
-        <source>Execute command when a relevant alert is received (%s in cmd is replaced by message)</source>
-        <translation type="unfinished"/>
-    </message>
-    <message>
-        <location line="+3"/>
-        <source>Execute command when a wallet transaction changes (%s in cmd is replaced by TxID)</source>
-        <translation type="unfinished"/>
-    </message>
-    <message>
-        <location line="+11"/>
-        <source>Set maximum size of high-priority/low-fee transactions in bytes (default: 27000)</source>
-        <translation type="unfinished"/>
-    </message>
-    <message>
-        <location line="+6"/>
-        <source>This is a pre-release test build - use at your own risk - do not use for mining or merchant applications</source>
-        <translation type="unfinished"/>
-    </message>
-    <message>
-        <location line="+5"/>
-        <source>Warning: -paytxfee is set very high! This is the transaction fee you will pay if you send a transaction.</source>
-        <translation>Įspėjimas: -paytxfee yra nustatytas per didelis. Tai sandorio mokestis, kurį turėsite mokėti, jei siųsite sandorį.</translation>
-    </message>
-    <message>
-        <location line="+3"/>
-        <source>Warning: Displayed transactions may not be correct! You may need to upgrade, or other nodes may need to upgrade.</source>
-        <translation type="unfinished"/>
-    </message>
-    <message>
-        <location line="+3"/>
-        <source>Warning: Please check that your computer&apos;s date and time are correct! If your clock is wrong Peercoin will not work properly.</source>
-        <translation>Įspėjimas: Patikrinkite, kad kompiuterio data ir laikas yra teisingi.Jei Jūsų laikrodis neteisingai nustatytas Peercoin, veiks netinkamai.</translation>
-    </message>
-    <message>
-        <location line="+3"/>
-        <source>Warning: error reading wallet.dat! All keys read correctly, but transaction data or address book entries might be missing or incorrect.</source>
-        <translation type="unfinished"/>
-    </message>
-    <message>
-        <location line="+3"/>
-        <source>Warning: wallet.dat corrupt, data salvaged! Original wallet.dat saved as wallet.{timestamp}.bak in %s; if your balance or transactions are incorrect you should restore from a backup.</source>
-        <translation type="unfinished"/>
-    </message>
-    <message>
-        <location line="+14"/>
-        <source>Attempt to recover private keys from a corrupt wallet.dat</source>
-        <translation type="unfinished"/>
-    </message>
-    <message>
-        <location line="+2"/>
-        <source>Block creation options:</source>
-        <translation type="unfinished"/>
-    </message>
-    <message>
-        <location line="+5"/>
-        <source>Connect only to the specified node(s)</source>
-        <translation>Prisijungti tik prie nurodyto mazgo</translation>
-    </message>
-    <message>
-        <location line="+3"/>
-        <source>Corrupted block database detected</source>
-        <translation type="unfinished"/>
-    </message>
-    <message>
-        <location line="+1"/>
-        <source>Discover own IP address (default: 1 when listening and no -externalip)</source>
-        <translation type="unfinished"/>
-    </message>
-    <message>
-        <location line="+1"/>
-        <source>Do you want to rebuild the block database now?</source>
-        <translation type="unfinished"/>
-    </message>
-    <message>
-        <location line="+2"/>
-        <source>Error initializing block database</source>
-        <translation type="unfinished"/>
-    </message>
-    <message>
-        <location line="+1"/>
-        <source>Error initializing wallet database environment %s!</source>
-        <translation type="unfinished"/>
-    </message>
-    <message>
-        <location line="+1"/>
-        <source>Error loading block database</source>
-        <translation type="unfinished"/>
-    </message>
-    <message>
-        <location line="+4"/>
-        <source>Error opening block database</source>
-        <translation type="unfinished"/>
-    </message>
-    <message>
-        <location line="+2"/>
-        <source>Error: Disk space is low!</source>
-        <translation type="unfinished"/>
-    </message>
-    <message>
-        <location line="+1"/>
-        <source>Error: Wallet locked, unable to create transaction!</source>
-        <translation type="unfinished"/>
-    </message>
-    <message>
-        <location line="+1"/>
-        <source>Error: system error: </source>
-        <translation type="unfinished"/>
-    </message>
-    <message>
-        <location line="+1"/>
-        <source>Failed to listen on any port. Use -listen=0 if you want this.</source>
-        <translation type="unfinished"/>
-    </message>
-    <message>
-        <location line="+1"/>
-        <source>Failed to read block info</source>
-        <translation type="unfinished"/>
-    </message>
-    <message>
-        <location line="+1"/>
-        <source>Failed to read block</source>
-        <translation type="unfinished"/>
-    </message>
-    <message>
-        <location line="+1"/>
-        <source>Failed to sync block index</source>
-        <translation type="unfinished"/>
-    </message>
-    <message>
-        <location line="+1"/>
-        <source>Failed to write block index</source>
-        <translation type="unfinished"/>
-    </message>
-    <message>
-        <location line="+1"/>
-        <source>Failed to write block info</source>
-        <translation type="unfinished"/>
-    </message>
-    <message>
-        <location line="+1"/>
-        <source>Failed to write block</source>
-        <translation type="unfinished"/>
-    </message>
-    <message>
-        <location line="+1"/>
-        <source>Failed to write file info</source>
-        <translation type="unfinished"/>
-    </message>
-    <message>
-        <location line="+1"/>
-        <source>Failed to write to coin database</source>
-        <translation type="unfinished"/>
-    </message>
-    <message>
-        <location line="+1"/>
-        <source>Failed to write transaction index</source>
-        <translation type="unfinished"/>
-    </message>
-    <message>
-        <location line="+1"/>
-        <source>Failed to write undo data</source>
-        <translation type="unfinished"/>
-    </message>
-    <message>
-        <location line="+2"/>
-        <source>Find peers using DNS lookup (default: 1 unless -connect)</source>
-        <translation type="unfinished"/>
-    </message>
-    <message>
-        <location line="+1"/>
-        <source>Generate coins (default: 0)</source>
-        <translation type="unfinished"/>
-    </message>
-    <message>
-        <location line="+2"/>
-        <source>How many blocks to check at startup (default: 288, 0 = all)</source>
-        <translation type="unfinished"/>
-    </message>
-    <message>
-        <location line="+1"/>
-        <source>How thorough the block verification is (0-4, default: 3)</source>
-        <translation type="unfinished"/>
-    </message>
-    <message>
-        <location line="+19"/>
-        <source>Not enough file descriptors available.</source>
-        <translation type="unfinished"/>
-    </message>
-    <message>
-        <location line="+8"/>
-        <source>Rebuild block chain index from current blk000??.dat files</source>
-        <translation type="unfinished"/>
-    </message>
-    <message>
-        <location line="+16"/>
-        <source>Set the number of threads to service RPC calls (default: 4)</source>
-        <translation type="unfinished"/>
-    </message>
-    <message>
-        <location line="+26"/>
-        <source>Verifying blocks...</source>
-        <translation type="unfinished"/>
-    </message>
-    <message>
-        <location line="+1"/>
-        <source>Verifying wallet...</source>
-        <translation type="unfinished"/>
-    </message>
-    <message>
-        <location line="-69"/>
-        <source>Imports blocks from external blk000??.dat file</source>
-        <translation type="unfinished"/>
-    </message>
-    <message>
-        <location line="-76"/>
-        <source>Set the number of script verification threads (up to 16, 0 = auto, &lt;0 = leave that many cores free, default: 0)</source>
-        <translation type="unfinished"/>
-    </message>
-    <message>
-        <location line="+77"/>
-        <source>Information</source>
-        <translation type="unfinished"/>
-    </message>
-    <message>
-        <location line="+3"/>
-        <source>Invalid -tor address: &apos;%s&apos;</source>
-        <translation>Neteisingas tor adresas: &apos;%s&apos;</translation>
-    </message>
-    <message>
-        <location line="+1"/>
-        <source>Invalid amount for -minrelaytxfee=&lt;amount&gt;: &apos;%s&apos;</source>
-        <translation type="unfinished"/>
-    </message>
-    <message>
-        <location line="+1"/>
-        <source>Invalid amount for -mintxfee=&lt;amount&gt;: &apos;%s&apos;</source>
-        <translation type="unfinished"/>
-    </message>
-    <message>
-        <location line="+8"/>
-        <source>Maintain a full transaction index (default: 0)</source>
-        <translation type="unfinished"/>
-    </message>
-    <message>
-        <location line="+2"/>
-        <source>Maximum per-connection receive buffer, &lt;n&gt;*1000 bytes (default: 5000)</source>
-        <translation>Maksimalus buferis priėmimo sujungimui &lt;n&gt;*1000 bitų (pagal nutylėjimą: 5000)</translation>
-    </message>
-    <message>
-        <location line="+1"/>
-        <source>Maximum per-connection send buffer, &lt;n&gt;*1000 bytes (default: 1000)</source>
-        <translation>Maksimalus buferis siuntimo sujungimui &lt;n&gt;*1000 bitų (pagal nutylėjimą: 1000)</translation>
-    </message>
-    <message>
-        <location line="+2"/>
-        <source>Only accept block chain matching built-in checkpoints (default: 1)</source>
-        <translation type="unfinished"/>
-    </message>
-    <message>
-        <location line="+1"/>
-        <source>Only connect to nodes in network &lt;net&gt; (IPv4, IPv6 or Tor)</source>
-        <translation type="unfinished"/>
-    </message>
-    <message>
-        <location line="+2"/>
-        <source>Output extra debugging information. Implies all other -debug* options</source>
-        <translation>Išvesti papildomą derinimo informaciją. Numanomi visi kiti -debug* parametrai</translation>
-    </message>
-    <message>
-        <location line="+1"/>
-        <source>Output extra network debugging information</source>
-        <translation>Išvesti papildomą tinklo derinimo informaciją</translation>
-    </message>
-    <message>
-        <location line="+2"/>
-        <source>Prepend debug output with timestamp</source>
-        <translation>Prideėti laiko žymę derinimo rezultatams</translation>
-    </message>
-    <message>
-        <location line="+5"/>
-        <source>SSL options: (see the Bitcoin Wiki for SSL setup instructions)</source>
-        <translation>SSL opcijos (žr.e Bitcoin Wiki for SSL setup instructions)</translation>
-    </message>
-    <message>
-        <location line="+1"/>
-        <source>Select the version of socks proxy to use (4-5, default: 5)</source>
-        <translation type="unfinished"/>
-    </message>
-    <message>
-        <location line="+3"/>
-        <source>Send trace/debug info to console instead of debug.log file</source>
-        <translation>Siųsti atsekimo/derinimo info į konsolę vietoj debug.log failo</translation>
-    </message>
-    <message>
-        <location line="+1"/>
-        <source>Send trace/debug info to debugger</source>
-        <translation>Siųsti sekimo/derinimo info derintojui</translation>
-    </message>
-    <message>
-        <location line="+5"/>
-        <source>Set maximum block size in bytes (default: 250000)</source>
-        <translation type="unfinished"/>
-    </message>
-    <message>
-        <location line="+1"/>
-        <source>Set minimum block size in bytes (default: 0)</source>
-        <translation type="unfinished"/>
-    </message>
-    <message>
-        <location line="+2"/>
-        <source>Shrink debug.log file on client startup (default: 1 when no -debug)</source>
-        <translation type="unfinished"/>
-    </message>
-    <message>
-        <location line="+1"/>
-        <source>Signing transaction failed</source>
-        <translation type="unfinished"/>
-    </message>
-    <message>
-        <location line="+2"/>
-        <source>Specify connection timeout in milliseconds (default: 5000)</source>
-        <translation>Nustatyti sujungimo trukmę milisekundėmis (pagal nutylėjimą: 5000)</translation>
-    </message>
-    <message>
-        <location line="+4"/>
-        <source>System error: </source>
-        <translation type="unfinished"/>
-    </message>
-    <message>
-        <location line="+4"/>
-        <source>Transaction amount too small</source>
-        <translation type="unfinished"/>
-    </message>
-    <message>
-        <location line="+1"/>
-        <source>Transaction amounts must be positive</source>
-        <translation type="unfinished"/>
-    </message>
-    <message>
-        <location line="+1"/>
-        <source>Transaction too large</source>
-        <translation type="unfinished"/>
-    </message>
-    <message>
-        <location line="+7"/>
-        <source>Use UPnP to map the listening port (default: 0)</source>
-        <translation>Bandymas naudoti UPnP struktūra klausymosi prievadui (default: 0)</translation>
-    </message>
-    <message>
-        <location line="+1"/>
-        <source>Use UPnP to map the listening port (default: 1 when listening)</source>
-        <translation>Bandymas naudoti UPnP struktūra klausymosi prievadui (default: 1 when listening)</translation>
-    </message>
-    <message>
-        <location line="+1"/>
-        <source>Use proxy to reach tor hidden services (default: same as -proxy)</source>
-        <translation type="unfinished"/>
-    </message>
-    <message>
-        <location line="+2"/>
-        <source>Username for JSON-RPC connections</source>
-        <translation>Vartotojo vardas JSON-RPC jungimuisi</translation>
-    </message>
-    <message>
-        <location line="+4"/>
-        <source>Warning</source>
-        <translation type="unfinished"/>
-    </message>
-    <message>
-        <location line="+1"/>
-        <source>Warning: This version is obsolete, upgrade required!</source>
-        <translation type="unfinished"/>
-    </message>
-    <message>
-        <location line="+1"/>
-        <source>You need to rebuild the databases using -reindex to change -txindex</source>
-        <translation type="unfinished"/>
-    </message>
-    <message>
-        <location line="+1"/>
-        <source>wallet.dat corrupt, salvage failed</source>
-        <translation type="unfinished"/>
-    </message>
-    <message>
-        <location line="-50"/>
-        <source>Password for JSON-RPC connections</source>
-        <translation>Slaptažodis JSON-RPC sujungimams</translation>
-    </message>
-    <message>
-        <location line="-67"/>
-        <source>Allow JSON-RPC connections from specified IP address</source>
-        <translation>Leisti JSON-RPC tik iš nurodytų IP adresų</translation>
-    </message>
-    <message>
-        <location line="+76"/>
-        <source>Send commands to node running on &lt;ip&gt; (default: 127.0.0.1)</source>
-        <translation>Siųsti komandą mazgui dirbančiam &lt;ip&gt; (pagal nutylėjimą: 127.0.0.1)</translation>
-    </message>
-    <message>
-        <location line="-120"/>
-        <source>Execute command when the best block changes (%s in cmd is replaced by block hash)</source>
-        <translation type="unfinished"/>
-    </message>
-    <message>
-        <location line="+147"/>
-        <source>Upgrade wallet to latest format</source>
-        <translation>Atnaujinti piniginę į naujausią formatą</translation>
-    </message>
-    <message>
-        <location line="-21"/>
-        <source>Set key pool size to &lt;n&gt; (default: 100)</source>
-        <translation>Nustatyti rakto apimties dydį &lt;n&gt; (pagal nutylėjimą: 100)</translation>
-    </message>
-    <message>
-        <location line="-12"/>
-        <source>Rescan the block chain for missing wallet transactions</source>
-        <translation>Ieškoti  prarastų piniginės sandorių blokų grandinėje</translation>
-    </message>
-    <message>
-        <location line="+35"/>
-        <source>Use OpenSSL (https) for JSON-RPC connections</source>
-        <translation>Naudoti OpenSSL (https) jungimuisi JSON-RPC </translation>
-    </message>
-    <message>
-        <location line="-26"/>
-        <source>Server certificate file (default: server.cert)</source>
-        <translation>Serverio sertifikato failas (pagal nutylėjimą: server.cert)</translation>
-    </message>
-    <message>
-        <location line="+1"/>
-        <source>Server private key (default: server.pem)</source>
-        <translation>Serverio privatus raktas (pagal nutylėjimą: server.pem)</translation>
-    </message>
-    <message>
-        <location line="-151"/>
-        <source>Acceptable ciphers (default: TLSv1+HIGH:!SSLv2:!aNULL:!eNULL:!AH:!3DES:@STRENGTH)</source>
-        <translation>Priimtini šifrai (pagal nutylėjimą: TLSv1+HIGH:!SSLv2:!aNULL:!eNULL:!AH:!3DES:@STRENGTH)</translation>
-    </message>
-    <message>
-        <location line="+165"/>
-        <source>This help message</source>
-        <translation>Pagelbos žinutė</translation>
-    </message>
-    <message>
-        <location line="+6"/>
-        <source>Unable to bind to %s on this computer (bind returned error %d, %s)</source>
-        <translation>Nepavyko susieti šiame kompiuteryje prievado %s (bind returned error %d, %s)</translation>
-    </message>
-    <message>
-        <location line="-91"/>
-        <source>Connect through socks proxy</source>
-        <translation>Jungtis per socks tarpinį serverį</translation>
-    </message>
-    <message>
-        <location line="-10"/>
-        <source>Allow DNS lookups for -addnode, -seednode and -connect</source>
-        <translation>Leisti DNS paiešką sujungimui ir mazgo pridėjimui</translation>
-    </message>
-    <message>
-        <location line="+55"/>
-        <source>Loading addresses...</source>
-        <translation>Užkraunami adresai...</translation>
-    </message>
-    <message>
-        <location line="-35"/>
-        <source>Error loading wallet.dat: Wallet corrupted</source>
-        <translation> wallet.dat pakrovimo klaida,  wallet.dat sugadintas</translation>
-    </message>
-    <message>
-        <location line="+1"/>
-        <source>Error loading wallet.dat: Wallet requires newer version of Peercoin</source>
-        <translation> wallet.dat pakrovimo klaida,  wallet.dat reikalauja naujasnės Peercoin versijos</translation>
-    </message>
-    <message>
-        <location line="+93"/>
-        <source>Wallet needed to be rewritten: restart Peercoin to complete</source>
-        <translation>Piniginė turi būti prrašyta: įvykdymui perkraukite Peercoin</translation>
-    </message>
-    <message>
-        <location line="-95"/>
-        <source>Error loading wallet.dat</source>
-        <translation> wallet.dat pakrovimo klaida</translation>
-    </message>
-    <message>
-        <location line="+28"/>
-        <source>Invalid -proxy address: &apos;%s&apos;</source>
-        <translation>Neteisingas proxy adresas: &apos;%s&apos;</translation>
-    </message>
-    <message>
-        <location line="+56"/>
-        <source>Unknown network specified in -onlynet: &apos;%s&apos;</source>
-        <translation type="unfinished"/>
-    </message>
-    <message>
-        <location line="-1"/>
-        <source>Unknown -socks proxy version requested: %i</source>
-        <translation type="unfinished"/>
-    </message>
-    <message>
-        <location line="-96"/>
-        <source>Cannot resolve -bind address: &apos;%s&apos;</source>
-        <translation type="unfinished"/>
-    </message>
-    <message>
-        <location line="+1"/>
-        <source>Cannot resolve -externalip address: &apos;%s&apos;</source>
-        <translation type="unfinished"/>
-    </message>
-    <message>
-        <location line="+44"/>
-        <source>Invalid amount for -paytxfee=&lt;amount&gt;: &apos;%s&apos;</source>
-        <translation>Neteisinga suma -paytxfee=&lt;amount&gt;: &apos;%s&apos;</translation>
-    </message>
-    <message>
-        <location line="+1"/>
-        <source>Invalid amount</source>
-        <translation>Neteisinga suma</translation>
-    </message>
-    <message>
-        <location line="-6"/>
-        <source>Insufficient funds</source>
-        <translation>Nepakanka lėšų</translation>
-    </message>
-    <message>
-        <location line="+10"/>
-        <source>Loading block index...</source>
-        <translation>Įkeliamas blokų indeksas...</translation>
-    </message>
-    <message>
-        <location line="-57"/>
-        <source>Add a node to connect to and attempt to keep the connection open</source>
-        <translation>Pridėti mazgą prie sujungti su and attempt to keep the connection open</translation>
-    </message>
-    <message>
-        <location line="-25"/>
-        <source>Unable to bind to %s on this computer. Peercoin is probably already running.</source>
-        <translation>Nepavyko susieti šiame kompiuteryje prievado %s. Peercoin tikriausiai jau veikia.</translation>
-    </message>
-    <message>
-        <location line="+64"/>
-        <source>Fee per KB to add to transactions you send</source>
-        <translation>Įtraukti mokestį už kB siunčiamiems sandoriams</translation>
-    </message>
-    <message>
-        <location line="+19"/>
-        <source>Loading wallet...</source>
-        <translation>Užkraunama piniginė...</translation>
-    </message>
-    <message>
-        <location line="-52"/>
-        <source>Cannot downgrade wallet</source>
-        <translation type="unfinished"/>
-    </message>
-    <message>
-        <location line="+3"/>
-        <source>Cannot write default address</source>
-        <translation type="unfinished"/>
-    </message>
-    <message>
-        <location line="+64"/>
-        <source>Rescanning...</source>
-        <translation>Peržiūra</translation>
-    </message>
-    <message>
-        <location line="-57"/>
-        <source>Done loading</source>
-        <translation>Įkėlimas baigtas</translation>
-    </message>
-    <message>
-        <location line="+82"/>
-        <source>To use the %s option</source>
-        <translation type="unfinished"/>
-    </message>
-    <message>
-        <location line="-74"/>
-=======
->>>>>>> dac5d68f
         <source>Error</source>
         <translation>Klaida</translation>
     </message>
