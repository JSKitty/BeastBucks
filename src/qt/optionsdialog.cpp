// Copyright (c) 2011-2019 The Bitcoin Core developers
// Distributed under the MIT software license, see the accompanying
// file COPYING or http://www.opensource.org/licenses/mit-license.php.

#if defined(HAVE_CONFIG_H)
#include <config/bitcoin-config.h>
#endif

#include <qt/optionsdialog.h>
#include <qt/forms/ui_optionsdialog.h>

#include <qt/bitcoinunits.h>
#include <qt/guiconstants.h>
#include <qt/guiutil.h>
#include <qt/optionsmodel.h>

#include <interfaces/node.h>
#include <validation.h> // for DEFAULT_SCRIPTCHECK_THREADS and MAX_SCRIPTCHECK_THREADS
#include <netbase.h>
#include <txdb.h> // for -dbcache defaults

#include <QDataWidgetMapper>
#include <QDir>
#include <QIntValidator>
#include <QLocale>
#include <QMessageBox>
#include <QSystemTrayIcon>
#include <QTimer>

OptionsDialog::OptionsDialog(QWidget *parent, bool enableWallet) :
    QDialog(parent),
    ui(new Ui::OptionsDialog),
    model(nullptr),
    mapper(nullptr)
{
    ui->setupUi(this);

    /* Main elements init */
    ui->databaseCache->setMinimum(nMinDbCache);
    ui->databaseCache->setMaximum(nMaxDbCache);
    ui->threadsScriptVerif->setMinimum(-GetNumCores());
    ui->threadsScriptVerif->setMaximum(MAX_SCRIPTCHECK_THREADS);
    ui->pruneWarning->setVisible(false);
    ui->pruneWarning->setStyleSheet("QLabel { color: red; }");

    ui->pruneSize->setEnabled(false);
    connect(ui->prune, &QPushButton::toggled, ui->pruneSize, &QWidget::setEnabled);

    /* Network elements init */
#ifndef USE_UPNP
    ui->mapPortUpnp->setEnabled(false);
#endif

    ui->proxyIp->setEnabled(false);
    ui->proxyPort->setEnabled(false);
    ui->proxyPort->setValidator(new QIntValidator(1, 65535, this));

    ui->proxyIpTor->setEnabled(false);
    ui->proxyPortTor->setEnabled(false);
    ui->proxyPortTor->setValidator(new QIntValidator(1, 65535, this));

    connect(ui->connectSocks, &QPushButton::toggled, ui->proxyIp, &QWidget::setEnabled);
    connect(ui->connectSocks, &QPushButton::toggled, ui->proxyPort, &QWidget::setEnabled);
    connect(ui->connectSocks, &QPushButton::toggled, this, &OptionsDialog::updateProxyValidationState);

    connect(ui->connectSocksTor, &QPushButton::toggled, ui->proxyIpTor, &QWidget::setEnabled);
    connect(ui->connectSocksTor, &QPushButton::toggled, ui->proxyPortTor, &QWidget::setEnabled);
    connect(ui->connectSocksTor, &QPushButton::toggled, this, &OptionsDialog::updateProxyValidationState);

    /* Window elements init */
#ifdef Q_OS_MAC
    /* remove Window tab on Mac */
    ui->tabWidget->removeTab(ui->tabWidget->indexOf(ui->tabWindow));
    /* hide launch at startup option on macOS */
    ui->bitcoinAtStartup->setVisible(false);
    ui->verticalLayout_Main->removeWidget(ui->bitcoinAtStartup);
<<<<<<< HEAD
    //ui->verticalLayout_Main->removeItem(ui->horizontalSpacer_0_Main);
=======
    ui->verticalLayout_Main->removeItem(ui->horizontalSpacer_0_Main);
>>>>>>> 56311988
#endif

    /* remove Wallet tab and 3rd party-URL textbox in case of -disablewallet */
    if (!enableWallet) {
        ui->tabWidget->removeTab(ui->tabWidget->indexOf(ui->tabWallet));
        ui->thirdPartyTxUrlsLabel->setVisible(false);
        ui->thirdPartyTxUrls->setVisible(false);
    }

    /* Display elements init */
    QDir translations(":translations");

    ui->bitcoinAtStartup->setToolTip(ui->bitcoinAtStartup->toolTip().arg(PACKAGE_NAME));
    ui->bitcoinAtStartup->setText(ui->bitcoinAtStartup->text().arg(PACKAGE_NAME));

    ui->openBitcoinConfButton->setToolTip(ui->openBitcoinConfButton->toolTip().arg(PACKAGE_NAME));

    ui->lang->setToolTip(ui->lang->toolTip().arg(PACKAGE_NAME));
    ui->lang->addItem(QString("(") + tr("default") + QString(")"), QVariant(""));
    for (const QString &langStr : translations.entryList())
    {
        QLocale locale(langStr);

        /** check if the locale name consists of 2 parts (language_country) */
        if(langStr.contains("_"))
        {
            /** display language strings as "native language - native country (locale name)", e.g. "Deutsch - Deutschland (de)" */
            ui->lang->addItem(locale.nativeLanguageName() + QString(" - ") + locale.nativeCountryName() + QString(" (") + langStr + QString(")"), QVariant(langStr));
        }
        else
        {
            /** display language strings as "native language (locale name)", e.g. "Deutsch (de)" */
            ui->lang->addItem(locale.nativeLanguageName() + QString(" (") + langStr + QString(")"), QVariant(langStr));
        }
    }
    ui->unit->setModel(new BitcoinUnits(this));

    /* Widget-to-option mapper */
    mapper = new QDataWidgetMapper(this);
    mapper->setSubmitPolicy(QDataWidgetMapper::ManualSubmit);
    mapper->setOrientation(Qt::Vertical);

    GUIUtil::ItemDelegate* delegate = new GUIUtil::ItemDelegate(mapper);
    connect(delegate, &GUIUtil::ItemDelegate::keyEscapePressed, this, &OptionsDialog::reject);
    mapper->setItemDelegate(delegate);

    /* setup/change UI elements when proxy IPs are invalid/valid */
    ui->proxyIp->setCheckValidator(new ProxyAddressValidator(parent));
    ui->proxyIpTor->setCheckValidator(new ProxyAddressValidator(parent));
    connect(ui->proxyIp, &QValidatedLineEdit::validationDidChange, this, &OptionsDialog::updateProxyValidationState);
    connect(ui->proxyIpTor, &QValidatedLineEdit::validationDidChange, this, &OptionsDialog::updateProxyValidationState);
    connect(ui->proxyPort, &QLineEdit::textChanged, this, &OptionsDialog::updateProxyValidationState);
    connect(ui->proxyPortTor, &QLineEdit::textChanged, this, &OptionsDialog::updateProxyValidationState);

    if (!QSystemTrayIcon::isSystemTrayAvailable()) {
        ui->hideTrayIcon->setChecked(true);
        ui->hideTrayIcon->setEnabled(false);
        ui->minimizeToTray->setChecked(false);
        ui->minimizeToTray->setEnabled(false);
    }
}

OptionsDialog::~OptionsDialog()
{
    delete ui;
}

void OptionsDialog::setModel(OptionsModel *_model)
{
    this->model = _model;

    if(_model)
    {
        /* check if client restart is needed and show persistent message */
        if (_model->isRestartRequired())
            showRestartWarning(true);

        // Prune values are in GB to be consistent with intro.cpp
        static constexpr uint64_t nMinDiskSpace = (MIN_DISK_SPACE_FOR_BLOCK_FILES / GB_BYTES) + (MIN_DISK_SPACE_FOR_BLOCK_FILES % GB_BYTES) ? 1 : 0;
        ui->pruneSize->setRange(nMinDiskSpace, std::numeric_limits<int>::max());

        QString strLabel = _model->getOverriddenByCommandLine();
        if (strLabel.isEmpty())
            strLabel = tr("none");
        ui->overriddenByCommandLineLabel->setText(strLabel);

        mapper->setModel(_model);
        setMapper();
        mapper->toFirst();

        updateDefaultProxyNets();
    }

    /* warn when one of the following settings changes by user action (placed here so init via mapper doesn't trigger them) */

    /* Main */
<<<<<<< HEAD
=======
    connect(ui->prune, &QCheckBox::clicked, this, &OptionsDialog::showRestartWarning);
    connect(ui->prune, &QCheckBox::clicked, this, &OptionsDialog::togglePruneWarning);
    connect(ui->pruneSize, static_cast<void (QSpinBox::*)(int)>(&QSpinBox::valueChanged), this, &OptionsDialog::showRestartWarning);
>>>>>>> 56311988
    connect(ui->databaseCache, static_cast<void (QSpinBox::*)(int)>(&QSpinBox::valueChanged), this, &OptionsDialog::showRestartWarning);
    connect(ui->threadsScriptVerif, static_cast<void (QSpinBox::*)(int)>(&QSpinBox::valueChanged), this, &OptionsDialog::showRestartWarning);
    /* Wallet */
    connect(ui->spendZeroConfChange, &QCheckBox::clicked, this, &OptionsDialog::showRestartWarning);
    /* Network */
    connect(ui->allowIncoming, &QCheckBox::clicked, this, &OptionsDialog::showRestartWarning);
    connect(ui->connectSocks, &QCheckBox::clicked, this, &OptionsDialog::showRestartWarning);
    connect(ui->connectSocksTor, &QCheckBox::clicked, this, &OptionsDialog::showRestartWarning);
    /* Display */
    connect(ui->lang, static_cast<void (QValueComboBox::*)()>(&QValueComboBox::valueChanged), [this]{ showRestartWarning(); });
    connect(ui->thirdPartyTxUrls, &QLineEdit::textChanged, [this]{ showRestartWarning(); });
<<<<<<< HEAD

=======
>>>>>>> 56311988
}

void OptionsDialog::setCurrentTab(OptionsDialog::Tab tab)
{
    QWidget *tab_widget = nullptr;
    if (tab == OptionsDialog::Tab::TAB_NETWORK) tab_widget = ui->tabNetwork;
    if (tab == OptionsDialog::Tab::TAB_MAIN) tab_widget = ui->tabMain;
    if (tab_widget && ui->tabWidget->currentWidget() != tab_widget) {
        ui->tabWidget->setCurrentWidget(tab_widget);
    }
}

void OptionsDialog::setMapper()
{
    /* Main */
    mapper->addMapping(ui->bitcoinAtStartup, OptionsModel::StartAtStartup);
    mapper->addMapping(ui->threadsScriptVerif, OptionsModel::ThreadsScriptVerif);
    mapper->addMapping(ui->databaseCache, OptionsModel::DatabaseCache);
    mapper->addMapping(ui->prune, OptionsModel::Prune);
    mapper->addMapping(ui->pruneSize, OptionsModel::PruneSize);

    /* Wallet */
    mapper->addMapping(ui->spendZeroConfChange, OptionsModel::SpendZeroConfChange);
    mapper->addMapping(ui->coinControlFeatures, OptionsModel::CoinControlFeatures);

    /* Network */
    mapper->addMapping(ui->mapPortUpnp, OptionsModel::MapPortUPnP);
    mapper->addMapping(ui->allowIncoming, OptionsModel::Listen);

    mapper->addMapping(ui->connectSocks, OptionsModel::ProxyUse);
    mapper->addMapping(ui->proxyIp, OptionsModel::ProxyIP);
    mapper->addMapping(ui->proxyPort, OptionsModel::ProxyPort);

    mapper->addMapping(ui->connectSocksTor, OptionsModel::ProxyUseTor);
    mapper->addMapping(ui->proxyIpTor, OptionsModel::ProxyIPTor);
    mapper->addMapping(ui->proxyPortTor, OptionsModel::ProxyPortTor);

    /* Window */
#ifndef Q_OS_MAC
    if (QSystemTrayIcon::isSystemTrayAvailable()) {
        mapper->addMapping(ui->hideTrayIcon, OptionsModel::HideTrayIcon);
        mapper->addMapping(ui->minimizeToTray, OptionsModel::MinimizeToTray);
    }
    mapper->addMapping(ui->minimizeOnClose, OptionsModel::MinimizeOnClose);
#endif

    /* Display */
    mapper->addMapping(ui->lang, OptionsModel::Language);
    mapper->addMapping(ui->unit, OptionsModel::DisplayUnit);
    mapper->addMapping(ui->thirdPartyTxUrls, OptionsModel::ThirdPartyTxUrls);
}

void OptionsDialog::setOkButtonState(bool fState)
{
    ui->okButton->setEnabled(fState);
}

void OptionsDialog::on_resetButton_clicked()
{
    if(model)
    {
        // confirmation dialog
        QMessageBox::StandardButton btnRetVal = QMessageBox::question(this, tr("Confirm options reset"),
            tr("Client restart required to activate changes.") + "<br><br>" + tr("Client will be shut down. Do you want to proceed?"),
            QMessageBox::Yes | QMessageBox::Cancel, QMessageBox::Cancel);

        if(btnRetVal == QMessageBox::Cancel)
            return;

        /* reset all options and close GUI */
        model->Reset();
        QApplication::quit();
    }
}

void OptionsDialog::on_openBitcoinConfButton_clicked()
{
    /* explain the purpose of the config file */
    QMessageBox::information(this, tr("Configuration options"),
        tr("The configuration file is used to specify advanced user options which override GUI settings. "
           "Additionally, any command-line options will override this configuration file."));

    /* show an error if there was some problem opening the file */
    if (!GUIUtil::openBitcoinConf())
        QMessageBox::critical(this, tr("Error"), tr("The configuration file could not be opened."));
}

void OptionsDialog::on_okButton_clicked()
{
    mapper->submit();
    accept();
    updateDefaultProxyNets();
}

void OptionsDialog::on_cancelButton_clicked()
{
    reject();
}

void OptionsDialog::on_hideTrayIcon_stateChanged(int fState)
{
    if(fState)
    {
        ui->minimizeToTray->setChecked(false);
        ui->minimizeToTray->setEnabled(false);
    }
    else
    {
        ui->minimizeToTray->setEnabled(true);
    }
}

void OptionsDialog::togglePruneWarning(bool enabled)
{
    ui->pruneWarning->setVisible(!ui->pruneWarning->isVisible());
}

void OptionsDialog::showRestartWarning(bool fPersistent)
{
    ui->statusLabel->setStyleSheet("QLabel { color: red; }");

    if(fPersistent)
    {
        ui->statusLabel->setText(tr("Client restart required to activate changes."));
    }
    else
    {
        ui->statusLabel->setText(tr("This change would require a client restart."));
        // clear non-persistent status label after 10 seconds
        // Todo: should perhaps be a class attribute, if we extend the use of statusLabel
        QTimer::singleShot(10000, this, &OptionsDialog::clearStatusLabel);
    }
}

void OptionsDialog::clearStatusLabel()
{
    ui->statusLabel->clear();
    if (model && model->isRestartRequired()) {
        showRestartWarning(true);
    }
}

void OptionsDialog::updateProxyValidationState()
{
    QValidatedLineEdit *pUiProxyIp = ui->proxyIp;
    QValidatedLineEdit *otherProxyWidget = (pUiProxyIp == ui->proxyIpTor) ? ui->proxyIp : ui->proxyIpTor;
    if (pUiProxyIp->isValid() && (!ui->proxyPort->isEnabled() || ui->proxyPort->text().toInt() > 0) && (!ui->proxyPortTor->isEnabled() || ui->proxyPortTor->text().toInt() > 0))
    {
        setOkButtonState(otherProxyWidget->isValid()); //only enable ok button if both proxys are valid
        clearStatusLabel();
    }
    else
    {
        setOkButtonState(false);
        ui->statusLabel->setStyleSheet("QLabel { color: red; }");
        ui->statusLabel->setText(tr("The supplied proxy address is invalid."));
    }
}

void OptionsDialog::updateDefaultProxyNets()
{
    proxyType proxy;
    std::string strProxy;
    QString strDefaultProxyGUI;

    model->node().getProxy(NET_IPV4, proxy);
    strProxy = proxy.proxy.ToStringIP() + ":" + proxy.proxy.ToStringPort();
    strDefaultProxyGUI = ui->proxyIp->text() + ":" + ui->proxyPort->text();
    (strProxy == strDefaultProxyGUI.toStdString()) ? ui->proxyReachIPv4->setChecked(true) : ui->proxyReachIPv4->setChecked(false);

    model->node().getProxy(NET_IPV6, proxy);
    strProxy = proxy.proxy.ToStringIP() + ":" + proxy.proxy.ToStringPort();
    strDefaultProxyGUI = ui->proxyIp->text() + ":" + ui->proxyPort->text();
    (strProxy == strDefaultProxyGUI.toStdString()) ? ui->proxyReachIPv6->setChecked(true) : ui->proxyReachIPv6->setChecked(false);

    model->node().getProxy(NET_ONION, proxy);
    strProxy = proxy.proxy.ToStringIP() + ":" + proxy.proxy.ToStringPort();
    strDefaultProxyGUI = ui->proxyIp->text() + ":" + ui->proxyPort->text();
    (strProxy == strDefaultProxyGUI.toStdString()) ? ui->proxyReachTor->setChecked(true) : ui->proxyReachTor->setChecked(false);
}

ProxyAddressValidator::ProxyAddressValidator(QObject *parent) :
QValidator(parent)
{
}

QValidator::State ProxyAddressValidator::validate(QString &input, int &pos) const
{
    Q_UNUSED(pos);
    // Validate the proxy
    CService serv(LookupNumeric(input.toStdString(), DEFAULT_GUI_PROXY_PORT));
    proxyType addrProxy = proxyType(serv, true);
    if (addrProxy.IsValid())
        return QValidator::Acceptable;

    return QValidator::Invalid;
}<|MERGE_RESOLUTION|>--- conflicted
+++ resolved
@@ -74,11 +74,7 @@
     /* hide launch at startup option on macOS */
     ui->bitcoinAtStartup->setVisible(false);
     ui->verticalLayout_Main->removeWidget(ui->bitcoinAtStartup);
-<<<<<<< HEAD
     //ui->verticalLayout_Main->removeItem(ui->horizontalSpacer_0_Main);
-=======
-    ui->verticalLayout_Main->removeItem(ui->horizontalSpacer_0_Main);
->>>>>>> 56311988
 #endif
 
     /* remove Wallet tab and 3rd party-URL textbox in case of -disablewallet */
@@ -175,12 +171,6 @@
     /* warn when one of the following settings changes by user action (placed here so init via mapper doesn't trigger them) */
 
     /* Main */
-<<<<<<< HEAD
-=======
-    connect(ui->prune, &QCheckBox::clicked, this, &OptionsDialog::showRestartWarning);
-    connect(ui->prune, &QCheckBox::clicked, this, &OptionsDialog::togglePruneWarning);
-    connect(ui->pruneSize, static_cast<void (QSpinBox::*)(int)>(&QSpinBox::valueChanged), this, &OptionsDialog::showRestartWarning);
->>>>>>> 56311988
     connect(ui->databaseCache, static_cast<void (QSpinBox::*)(int)>(&QSpinBox::valueChanged), this, &OptionsDialog::showRestartWarning);
     connect(ui->threadsScriptVerif, static_cast<void (QSpinBox::*)(int)>(&QSpinBox::valueChanged), this, &OptionsDialog::showRestartWarning);
     /* Wallet */
@@ -192,10 +182,7 @@
     /* Display */
     connect(ui->lang, static_cast<void (QValueComboBox::*)()>(&QValueComboBox::valueChanged), [this]{ showRestartWarning(); });
     connect(ui->thirdPartyTxUrls, &QLineEdit::textChanged, [this]{ showRestartWarning(); });
-<<<<<<< HEAD
-
-=======
->>>>>>> 56311988
+
 }
 
 void OptionsDialog::setCurrentTab(OptionsDialog::Tab tab)
