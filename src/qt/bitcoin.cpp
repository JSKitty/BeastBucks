// Copyright (c) 2011-2020 The Bitcoin Core developers
// Distributed under the MIT software license, see the accompanying
// file COPYING or http://www.opensource.org/licenses/mit-license.php.

#if defined(HAVE_CONFIG_H)
#include <config/bitcoin-config.h>
#endif

#include <qt/bitcoin.h>
#include <qt/bitcoingui.h>

#include <chainparams.h>
#include <qt/clientmodel.h>
#include <qt/guiconstants.h>
#include <qt/guiutil.h>
#include <qt/intro.h>
#include <qt/networkstyle.h>
#include <qt/optionsmodel.h>
#include <qt/platformstyle.h>
#include <qt/splashscreen.h>
#include <qt/utilitydialog.h>
#include <qt/winshutdownmonitor.h>

#ifdef ENABLE_WALLET
#include <qt/paymentserver.h>
#include <qt/walletcontroller.h>
#include <qt/walletmodel.h>
#endif // ENABLE_WALLET

#include <interfaces/handler.h>
#include <interfaces/node.h>
#include <noui.h>
#include <ui_interface.h>
#include <uint256.h>
#include <util/system.h>
#include <util/threadnames.h>

#include <memory>

#include <QApplication>
#include <QDebug>
#include <QLibraryInfo>
#include <QLocale>
#include <QMessageBox>
#include <QSettings>
#include <QThread>
#include <QTimer>
#include <QTranslator>

#if defined(QT_STATICPLUGIN)
#include <QtPlugin>
#if defined(QT_QPA_PLATFORM_XCB)
Q_IMPORT_PLUGIN(QXcbIntegrationPlugin);
#elif defined(QT_QPA_PLATFORM_WINDOWS)
Q_IMPORT_PLUGIN(QWindowsIntegrationPlugin);
#elif defined(QT_QPA_PLATFORM_COCOA)
Q_IMPORT_PLUGIN(QCocoaIntegrationPlugin);
#endif
#endif

// Declare meta types used for QMetaObject::invokeMethod
Q_DECLARE_METATYPE(bool*)
Q_DECLARE_METATYPE(CAmount)
Q_DECLARE_METATYPE(uint256)

static QString GetLangTerritory()
{
    QSettings settings;
    // Get desired locale (e.g. "de_DE")
    // 1) System default language
    QString lang_territory = QLocale::system().name();
    // 2) Language from QSettings
    QString lang_territory_qsettings = settings.value("language", "").toString();
    if(!lang_territory_qsettings.isEmpty())
        lang_territory = lang_territory_qsettings;
    // 3) -lang command line argument
    lang_territory = QString::fromStdString(gArgs.GetArg("-lang", lang_territory.toStdString()));
    return lang_territory;
}

/** Set up translations */
static void initTranslations(QTranslator &qtTranslatorBase, QTranslator &qtTranslator, QTranslator &translatorBase, QTranslator &translator)
{
    // Remove old translators
    QApplication::removeTranslator(&qtTranslatorBase);
    QApplication::removeTranslator(&qtTranslator);
    QApplication::removeTranslator(&translatorBase);
    QApplication::removeTranslator(&translator);

    // Get desired locale (e.g. "de_DE")
    // 1) System default language
    QString lang_territory = GetLangTerritory();

    // Convert to "de" only by truncating "_DE"
    QString lang = lang_territory;
    lang.truncate(lang_territory.lastIndexOf('_'));

    // Load language files for configured locale:
    // - First load the translator for the base language, without territory
    // - Then load the more specific locale translator

    // Load e.g. qt_de.qm
    if (qtTranslatorBase.load("qt_" + lang, QLibraryInfo::location(QLibraryInfo::TranslationsPath)))
        QApplication::installTranslator(&qtTranslatorBase);

    // Load e.g. qt_de_DE.qm
    if (qtTranslator.load("qt_" + lang_territory, QLibraryInfo::location(QLibraryInfo::TranslationsPath)))
        QApplication::installTranslator(&qtTranslator);

    // Load e.g. bitcoin_de.qm (shortcut "de" needs to be defined in bitcoin.qrc)
    if (translatorBase.load(lang, ":/translations/"))
        QApplication::installTranslator(&translatorBase);

    // Load e.g. bitcoin_de_DE.qm (shortcut "de_DE" needs to be defined in bitcoin.qrc)
    if (translator.load(lang_territory, ":/translations/"))
        QApplication::installTranslator(&translator);
}

/* qDebug() message handler --> debug.log */
void DebugMessageHandler(QtMsgType type, const QMessageLogContext& context, const QString &msg)
{
    Q_UNUSED(context);
    if (type == QtDebugMsg) {
        LogPrint(BCLog::QT, "GUI: %s\n", msg.toStdString());
    } else {
        LogPrintf("GUI: %s\n", msg.toStdString());
    }
}

BitcoinCore::BitcoinCore(interfaces::Node& node) :
    QObject(), m_node(node)
{
}

void BitcoinCore::handleRunawayException(const std::exception *e)
{
    PrintExceptionContinue(e, "Runaway exception");
    Q_EMIT runawayException(QString::fromStdString(m_node.getWarnings()));
}

void BitcoinCore::initialize()
{
    try
    {
        qDebug() << __func__ << ": Running initialization in thread";
        util::ThreadRename("qt-init");
        bool rv = m_node.appInitMain();
        Q_EMIT initializeResult(rv);
    } catch (const std::exception& e) {
        handleRunawayException(&e);
    } catch (...) {
        handleRunawayException(nullptr);
    }
}

void BitcoinCore::shutdown()
{
    try
    {
        qDebug() << __func__ << ": Running Shutdown in thread";
        m_node.appShutdown();
        qDebug() << __func__ << ": Shutdown finished";
        Q_EMIT shutdownResult();
    } catch (const std::exception& e) {
        handleRunawayException(&e);
    } catch (...) {
        handleRunawayException(nullptr);
    }
}

static int qt_argc = 1;
static const char* qt_argv = "peercoin-qt";

BitcoinApplication::BitcoinApplication(interfaces::Node& node):
    QApplication(qt_argc, const_cast<char **>(&qt_argv)),
    coreThread(nullptr),
    m_node(node),
    optionsModel(nullptr),
    clientModel(nullptr),
    window(nullptr),
    pollShutdownTimer(nullptr),
    returnValue(0),
    platformStyle(nullptr)
{
    setQuitOnLastWindowClosed(false);
}

void BitcoinApplication::setupPlatformStyle()
{
    // UI per-platform customization
    // This must be done inside the BitcoinApplication constructor, or after it, because
    // PlatformStyle::instantiate requires a QApplication
    std::string platformName;
    platformName = gArgs.GetArg("-uiplatform", BitcoinGUI::DEFAULT_UIPLATFORM);
    platformStyle = PlatformStyle::instantiate(QString::fromStdString(platformName));
    if (!platformStyle) // Fall back to "other" if specified name not found
        platformStyle = PlatformStyle::instantiate("other");
    assert(platformStyle);
}

BitcoinApplication::~BitcoinApplication()
{
    if(coreThread)
    {
        qDebug() << __func__ << ": Stopping thread";
        coreThread->quit();
        coreThread->wait();
        qDebug() << __func__ << ": Stopped thread";
    }

    delete window;
    window = nullptr;
    delete optionsModel;
    optionsModel = nullptr;
    delete platformStyle;
    platformStyle = nullptr;
}

#ifdef ENABLE_WALLET
void BitcoinApplication::createPaymentServer()
{
    paymentServer = new PaymentServer(this);
}
#endif

void BitcoinApplication::createOptionsModel(bool resetSettings)
{
    optionsModel = new OptionsModel(m_node, nullptr, resetSettings);
}

void BitcoinApplication::createWindow(const NetworkStyle *networkStyle)
{
    window = new BitcoinGUI(m_node, platformStyle, networkStyle, nullptr);

    pollShutdownTimer = new QTimer(window);
    connect(pollShutdownTimer, &QTimer::timeout, window, &BitcoinGUI::detectShutdown);
}

void BitcoinApplication::createSplashScreen(const NetworkStyle *networkStyle)
{
    SplashScreen *splash = new SplashScreen(m_node, nullptr, networkStyle);
    // We don't hold a direct pointer to the splash screen after creation, but the splash
    // screen will take care of deleting itself when finish() happens.
    splash->show();
    connect(this, &BitcoinApplication::splashFinished, splash, &SplashScreen::finish);
    connect(this, &BitcoinApplication::requestedShutdown, splash, &QWidget::close);
}

bool BitcoinApplication::baseInitialize()
{
    return m_node.baseInitialize();
}

void BitcoinApplication::startThread()
{
    if(coreThread)
        return;
    coreThread = new QThread(this);
    BitcoinCore *executor = new BitcoinCore(m_node);
    executor->moveToThread(coreThread);

    /*  communication to and from thread */
    connect(executor, &BitcoinCore::initializeResult, this, &BitcoinApplication::initializeResult);
    connect(executor, &BitcoinCore::shutdownResult, this, &BitcoinApplication::shutdownResult);
    connect(executor, &BitcoinCore::runawayException, this, &BitcoinApplication::handleRunawayException);
    connect(this, &BitcoinApplication::requestedInitialize, executor, &BitcoinCore::initialize);
    connect(this, &BitcoinApplication::requestedShutdown, executor, &BitcoinCore::shutdown);
    /*  make sure executor object is deleted in its own thread */
    connect(coreThread, &QThread::finished, executor, &QObject::deleteLater);

    coreThread->start();
}

void BitcoinApplication::parameterSetup()
{
    // Default printtoconsole to false for the GUI. GUI programs should not
    // print to the console unnecessarily.
    gArgs.SoftSetBoolArg("-printtoconsole", false);

    m_node.initLogging();
    m_node.initParameterInteraction();
}

void BitcoinApplication::InitializePruneSetting(bool prune)
{
    // If prune is set, intentionally override existing prune size with
    // the default size since this is called when choosing a new datadir.
    optionsModel->SetPruneTargetGB(prune ? DEFAULT_PRUNE_TARGET_GB : 0, true);
}

void BitcoinApplication::requestInitialize()
{
    qDebug() << __func__ << ": Requesting initialize";
    startThread();
    Q_EMIT requestedInitialize();
}

void BitcoinApplication::requestShutdown()
{
    // Show a simple window indicating shutdown status
    // Do this first as some of the steps may take some time below,
    // for example the RPC console may still be executing a command.
    shutdownWindow.reset(ShutdownWindow::showShutdownWindow(window));

    qDebug() << __func__ << ": Requesting shutdown";
    startThread();
    window->hide();
    // Must disconnect node signals otherwise current thread can deadlock since
    // no event loop is running.
    window->unsubscribeFromCoreSignals();
    // Request node shutdown, which can interrupt long operations, like
    // rescanning a wallet.
    m_node.startShutdown();
    // Unsetting the client model can cause the current thread to wait for node
    // to complete an operation, like wait for a RPC execution to complete.
    window->setClientModel(nullptr);
    pollShutdownTimer->stop();

    delete clientModel;
    clientModel = nullptr;

    // Request shutdown from core thread
    Q_EMIT requestedShutdown();
}

void BitcoinApplication::initializeResult(bool success)
{
    qDebug() << __func__ << ": Initialization result: " << success;
    // Set exit result.
    returnValue = success ? EXIT_SUCCESS : EXIT_FAILURE;
    if(success)
    {
        // Log this only after AppInitMain finishes, as then logging setup is guaranteed complete
        qInfo() << "Platform customization:" << platformStyle->getName();
        clientModel = new ClientModel(m_node, optionsModel);
        window->setClientModel(clientModel);
#ifdef ENABLE_WALLET
        if (WalletModel::isWalletEnabled()) {
            m_wallet_controller = new WalletController(m_node, platformStyle, optionsModel, this);
            window->setWalletController(m_wallet_controller);
            if (paymentServer) {
                paymentServer->setOptionsModel(optionsModel);
            }
        }
#endif // ENABLE_WALLET

        // If -min option passed, start window minimized (iconified) or minimized to tray
        if (!gArgs.GetBoolArg("-min", false)) {
            window->show();
        } else if (clientModel->getOptionsModel()->getMinimizeToTray() && window->hasTrayIcon()) {
            // do nothing as the window is managed by the tray icon
        } else {
            window->showMinimized();
        }
        Q_EMIT splashFinished();
        Q_EMIT windowShown(window);

#ifdef ENABLE_WALLET
        // Now that initialization/startup is done, process any command-line
        // bitcoin: URIs or payment requests:
        if (paymentServer) {
            connect(paymentServer, &PaymentServer::receivedPaymentRequest, window, &BitcoinGUI::handlePaymentRequest);
            connect(window, &BitcoinGUI::receivedURI, paymentServer, &PaymentServer::handleURIOrFile);
            connect(paymentServer, &PaymentServer::message, [this](const QString& title, const QString& message, unsigned int style) {
                window->message(title, message, style);
            });
            QTimer::singleShot(100, paymentServer, &PaymentServer::uiReady);
        }
#endif
        pollShutdownTimer->start(200);
    } else {
        Q_EMIT splashFinished(); // Make sure splash screen doesn't stick around during shutdown
        quit(); // Exit first main loop invocation
    }
}

void BitcoinApplication::shutdownResult()
{
    quit(); // Exit second main loop invocation after shutdown finished
}

void BitcoinApplication::handleRunawayException(const QString &message)
{
    QMessageBox::critical(nullptr, "Runaway exception", BitcoinGUI::tr("A fatal error occurred. Bitcoin can no longer continue safely and will quit.") + QString("\n\n") + message);
    ::exit(EXIT_FAILURE);
}

WId BitcoinApplication::getMainWinId() const
{
    if (!window)
        return 0;

    return window->winId();
}

static void SetupUIArgs()
{
    gArgs.AddArg("-choosedatadir", strprintf("Choose data directory on startup (default: %u)", DEFAULT_CHOOSE_DATADIR), ArgsManager::ALLOW_ANY, OptionsCategory::GUI);
    gArgs.AddArg("-lang=<lang>", "Set language, for example \"de_DE\" (default: system locale)", ArgsManager::ALLOW_ANY, OptionsCategory::GUI);
    gArgs.AddArg("-min", "Start minimized", ArgsManager::ALLOW_ANY, OptionsCategory::GUI);
    gArgs.AddArg("-resetguisettings", "Reset all settings changed in the GUI", ArgsManager::ALLOW_ANY, OptionsCategory::GUI);
    gArgs.AddArg("-splash", strprintf("Show splash screen on startup (default: %u)", DEFAULT_SPLASHSCREEN), ArgsManager::ALLOW_ANY, OptionsCategory::GUI);
    gArgs.AddArg("-uiplatform", strprintf("Select platform to customize UI for (one of windows, macosx, other; default: %s)", BitcoinGUI::DEFAULT_UIPLATFORM), ArgsManager::ALLOW_ANY | ArgsManager::DEBUG_ONLY, OptionsCategory::GUI);
}

int GuiMain(int argc, char* argv[])
{
#ifdef WIN32
    util::WinCmdLineArgs winArgs;
    std::tie(argc, argv) = winArgs.get();
#endif
    SetupEnvironment();
    util::ThreadSetInternalName("main");

    std::unique_ptr<interfaces::Node> node = interfaces::MakeNode();

    // Subscribe to global signals from core
    std::unique_ptr<interfaces::Handler> handler_message_box = node->handleMessageBox(noui_ThreadSafeMessageBox);
    std::unique_ptr<interfaces::Handler> handler_question = node->handleQuestion(noui_ThreadSafeQuestion);
    std::unique_ptr<interfaces::Handler> handler_init_message = node->handleInitMessage(noui_InitMessage);

    // Do not refer to data directory yet, this can be overridden by Intro::pickDataDirectory

    /// 1. Basic Qt initialization (not dependent on parameters or configuration)
    Q_INIT_RESOURCE(bitcoin);
    Q_INIT_RESOURCE(bitcoin_locale);

<<<<<<< HEAD
#if QT_VERSION > 0x050100
=======
>>>>>>> 844f93f1
    // Generate high-dpi pixmaps
    QApplication::setAttribute(Qt::AA_UseHighDpiPixmaps);
#if QT_VERSION >= 0x050600
    QCoreApplication::setAttribute(Qt::AA_EnableHighDpiScaling);
<<<<<<< HEAD
#endif
#ifdef Q_OS_MAC
    QApplication::setAttribute(Qt::AA_DontShowIconsInMenus);
=======
>>>>>>> 844f93f1
#endif

    BitcoinApplication app(*node);

    // Register meta types used for QMetaObject::invokeMethod and Qt::QueuedConnection
    qRegisterMetaType<bool*>();
#ifdef ENABLE_WALLET
    qRegisterMetaType<WalletModel*>();
#endif
    // Register typedefs (see http://qt-project.org/doc/qt-5/qmetatype.html#qRegisterMetaType)
    // IMPORTANT: if CAmount is no longer a typedef use the normal variant above (see https://doc.qt.io/qt-5/qmetatype.html#qRegisterMetaType-1)
    qRegisterMetaType<CAmount>("CAmount");
    qRegisterMetaType<size_t>("size_t");

<<<<<<< HEAD
	BitcoinApplication app(argc, argv);

    // Register meta types used for QMetaObject::invokeMethod
    qRegisterMetaType< bool* >();
    //   Need to pass name here as CAmount is a typedef (see http://qt-project.org/doc/qt-5/qmetatype.html#qRegisterMetaType)
    //   IMPORTANT if it is no longer a typedef use the normal variant above
    qRegisterMetaType< CAmount >("CAmount");
    qRegisterMetaType< std::function<void(void)> >("std::function<void(void)>");
=======
    qRegisterMetaType<std::function<void()>>("std::function<void()>");
    qRegisterMetaType<QMessageBox::Icon>("QMessageBox::Icon");

    /// 2. Parse command-line options. We do this after qt in order to show an error if there are problems parsing these
    // Command-line options take precedence:
    node->setupServerArgs();
    SetupUIArgs();
    std::string error;
    if (!node->parseParameters(argc, argv, error)) {
        node->initError(strprintf("Error parsing command line arguments: %s\n", error));
        // Create a message box, because the gui has neither been created nor has subscribed to core signals
        QMessageBox::critical(nullptr, PACKAGE_NAME,
            // message can not be translated because translations have not been initialized
            QString::fromStdString("Error parsing command line arguments: %1.").arg(QString::fromStdString(error)));
        return EXIT_FAILURE;
    }

    // Now that the QApplication is setup and we have parsed our parameters, we can set the platform style
    app.setupPlatformStyle();
>>>>>>> 844f93f1

    /// 3. Application identification
    // must be set before OptionsModel is initialized or translations are loaded,
    // as it is used to locate QSettings
    QApplication::setOrganizationName(QAPP_ORG_NAME);
    QApplication::setOrganizationDomain(QAPP_ORG_DOMAIN);
    QApplication::setApplicationName(QAPP_APP_NAME_DEFAULT);

    /// 4. Initialization of translations, so that intro dialog is in user's language
    // Now that QSettings are accessible, initialize translations
    QTranslator qtTranslatorBase, qtTranslator, translatorBase, translator;
    initTranslations(qtTranslatorBase, qtTranslator, translatorBase, translator);

    // Show help message immediately after parsing command-line options (for "-lang") and setting locale,
    // but before showing splash screen.
    if (HelpRequested(gArgs) || gArgs.IsArgSet("-version")) {
        HelpMessageDialog help(*node, nullptr, gArgs.IsArgSet("-version"));
        help.showOrPrint();
        return EXIT_SUCCESS;
    }

    /// 5. Now that settings and translations are available, ask user for data directory
    // User language is set up: pick a data directory
    bool did_show_intro = false;
    bool prune = false; // Intro dialog prune check box
    // Gracefully exit if the user cancels
    if (!Intro::showIfNeeded(*node, did_show_intro, prune)) return EXIT_SUCCESS;

    /// 6. Determine availability of data directory and parse bitcoin.conf
    /// - Do not call GetDataDir(true) before this step finishes
    if (!CheckDataDirOption()) {
        node->initError(strprintf("Specified data directory \"%s\" does not exist.\n", gArgs.GetArg("-datadir", "")));
        QMessageBox::critical(nullptr, PACKAGE_NAME,
            QObject::tr("Error: Specified data directory \"%1\" does not exist.").arg(QString::fromStdString(gArgs.GetArg("-datadir", ""))));
        return EXIT_FAILURE;
    }
    if (!node->readConfigFiles(error)) {
        node->initError(strprintf("Error reading configuration file: %s\n", error));
        QMessageBox::critical(nullptr, PACKAGE_NAME,
            QObject::tr("Error: Cannot parse configuration file: %1.").arg(QString::fromStdString(error)));
        return EXIT_FAILURE;
    }

    /// 7. Determine network (and switch to network specific options)
    // - Do not call Params() before this step
    // - Do this after parsing the configuration file, as the network can be switched there
    // - QSettings() will use the new application name after this, resulting in network-specific settings
    // - Needs to be done before createOptionsModel

    // Check for -chain, -testnet or -regtest parameter (Params() calls are only valid after this clause)
    try {
        node->selectParams(gArgs.GetChainName());
    } catch(std::exception &e) {
        node->initError(strprintf("%s\n", e.what()));
        QMessageBox::critical(nullptr, PACKAGE_NAME, QObject::tr("Error: %1").arg(e.what()));
        return EXIT_FAILURE;
    }
#ifdef ENABLE_WALLET
    // Parse URIs on command line -- this can affect Params()
    PaymentServer::ipcParseCommandLine(*node, argc, argv);
#endif

    QScopedPointer<const NetworkStyle> networkStyle(NetworkStyle::instantiate(Params().NetworkIDString()));
    assert(!networkStyle.isNull());
    // Allow for separate UI settings for testnets
    QApplication::setApplicationName(networkStyle->getAppName());
    // Re-initialize translations after changing application name (language in network-specific settings can be different)
    initTranslations(qtTranslatorBase, qtTranslator, translatorBase, translator);

#ifdef ENABLE_WALLET
    /// 8. URI IPC sending
    // - Do this early as we don't want to bother initializing if we are just calling IPC
    // - Do this *after* setting up the data directory, as the data directory hash is used in the name
    // of the server.
    // - Do this after creating app and setting up translations, so errors are
    // translated properly.
    if (PaymentServer::ipcSendCommandLine())
        exit(EXIT_SUCCESS);

    // Start up the payment server early, too, so impatient users that click on
    // bitcoin: links repeatedly have their payment requests routed to this process:
    if (WalletModel::isWalletEnabled()) {
        app.createPaymentServer();
    }
#endif // ENABLE_WALLET

    /// 9. Main GUI initialization
    // Install global event filter that makes sure that long tooltips can be word-wrapped
    app.installEventFilter(new GUIUtil::ToolTipToRichTextFilter(TOOLTIP_WRAP_THRESHOLD, &app));
#if defined(Q_OS_WIN)
    // Install global event filter for processing Windows session related Windows messages (WM_QUERYENDSESSION and WM_ENDSESSION)
    qApp->installNativeEventFilter(new WinShutdownMonitor());
#endif
    // Install qDebug() message handler to route to debug.log
    qInstallMessageHandler(DebugMessageHandler);
    // Allow parameter interaction before we create the options model
    app.parameterSetup();
    GUIUtil::LogQtInfo();
    // Load GUI settings from QSettings
    app.createOptionsModel(gArgs.GetBoolArg("-resetguisettings", false));

    if (did_show_intro) {
        // Store intro dialog settings other than datadir (network specific)
        app.InitializePruneSetting(prune);
    }

    if (gArgs.GetBoolArg("-splash", DEFAULT_SPLASHSCREEN) && !gArgs.GetBoolArg("-min", false))
        app.createSplashScreen(networkStyle.data());

    int rv = EXIT_SUCCESS;
    try
    {
        app.createWindow(networkStyle.data());
        // Perform base initialization before spinning up initialization/shutdown thread
        // This is acceptable because this function only contains steps that are quick to execute,
        // so the GUI thread won't be held up.
        if (app.baseInitialize()) {
            app.requestInitialize();
#if defined(Q_OS_WIN)
            WinShutdownMonitor::registerShutdownBlockReason(QObject::tr("%1 didn't yet exit safely...").arg(PACKAGE_NAME), (HWND)app.getMainWinId());
#endif
            app.exec();
            app.requestShutdown();
            app.exec();
            rv = app.getReturnValue();
        } else {
            // A dialog with detailed error will have been shown by InitError()
            rv = EXIT_FAILURE;
        }
    } catch (const std::exception& e) {
        PrintExceptionContinue(&e, "Runaway exception");
        app.handleRunawayException(QString::fromStdString(node->getWarnings()));
    } catch (...) {
        PrintExceptionContinue(nullptr, "Runaway exception");
        app.handleRunawayException(QString::fromStdString(node->getWarnings()));
    }
    return rv;
}
<|MERGE_RESOLUTION|>--- conflicted
+++ resolved
@@ -425,23 +425,15 @@
     Q_INIT_RESOURCE(bitcoin);
     Q_INIT_RESOURCE(bitcoin_locale);
 
-<<<<<<< HEAD
-#if QT_VERSION > 0x050100
-=======
->>>>>>> 844f93f1
     // Generate high-dpi pixmaps
     QApplication::setAttribute(Qt::AA_UseHighDpiPixmaps);
 #if QT_VERSION >= 0x050600
     QCoreApplication::setAttribute(Qt::AA_EnableHighDpiScaling);
-<<<<<<< HEAD
-#endif
-#ifdef Q_OS_MAC
-    QApplication::setAttribute(Qt::AA_DontShowIconsInMenus);
-=======
->>>>>>> 844f93f1
 #endif
 
     BitcoinApplication app(*node);
+
+	BitcoinApplication app(argc, argv);
 
     // Register meta types used for QMetaObject::invokeMethod and Qt::QueuedConnection
     qRegisterMetaType<bool*>();
@@ -453,16 +445,6 @@
     qRegisterMetaType<CAmount>("CAmount");
     qRegisterMetaType<size_t>("size_t");
 
-<<<<<<< HEAD
-	BitcoinApplication app(argc, argv);
-
-    // Register meta types used for QMetaObject::invokeMethod
-    qRegisterMetaType< bool* >();
-    //   Need to pass name here as CAmount is a typedef (see http://qt-project.org/doc/qt-5/qmetatype.html#qRegisterMetaType)
-    //   IMPORTANT if it is no longer a typedef use the normal variant above
-    qRegisterMetaType< CAmount >("CAmount");
-    qRegisterMetaType< std::function<void(void)> >("std::function<void(void)>");
-=======
     qRegisterMetaType<std::function<void()>>("std::function<void()>");
     qRegisterMetaType<QMessageBox::Icon>("QMessageBox::Icon");
 
@@ -482,7 +464,6 @@
 
     // Now that the QApplication is setup and we have parsed our parameters, we can set the platform style
     app.setupPlatformStyle();
->>>>>>> 844f93f1
 
     /// 3. Application identification
     // must be set before OptionsModel is initialized or translations are loaded,
