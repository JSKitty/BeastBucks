--- conflicted
+++ resolved
@@ -65,14 +65,8 @@
         AmountWithFeeExceedsBalance,
         DuplicateAddress,
         TransactionCreationFailed, // Error returned when wallet is still locked
-<<<<<<< HEAD
-        TransactionCommitFailed,
         PaymentRequestExpired,
         MintOnlyMode
-=======
-        AbsurdFee,
-        PaymentRequestExpired
->>>>>>> 56311988
     };
 
     enum EncryptionStatus
@@ -145,11 +139,6 @@
     void loadReceiveRequests(std::vector<std::string>& vReceiveRequests);
     bool saveReceiveRequest(const std::string &sAddress, const int64_t nId, const std::string &sRequest);
 
-<<<<<<< HEAD
-=======
-    bool bumpFee(uint256 hash, uint256& new_hash);
-
->>>>>>> 56311988
     static bool isWalletEnabled();
     bool privateKeysDisabled() const;
     bool canGetAddresses() const;
@@ -161,12 +150,8 @@
     QString getDisplayName() const;
 
     bool isMultiwallet();
-<<<<<<< HEAD
     AddressTableModel* getAddressTableModel() const { return addressTableModel; }
-=======
->>>>>>> 56311988
-
-    AddressTableModel* getAddressTableModel() const { return addressTableModel; }
+
 private:
     std::unique_ptr<interfaces::Wallet> m_wallet;
     std::unique_ptr<interfaces::Handler> m_handler_unload;
