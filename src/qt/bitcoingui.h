#ifndef BITCOINGUI_H
#define BITCOINGUI_H

#include <QMainWindow>
#include <QSystemTrayIcon>
#include <QMap>

class TransactionTableModel;
class WalletFrame;
class WalletView;
class ClientModel;
class WalletModel;
class WalletStack;
class TransactionView;
class MintingView;
class OverviewPage;
class AddressBookPage;
class SendCoinsDialog;
class SignVerifyMessageDialog;
class Notificator;
class RPCConsole;

class CWallet;

QT_BEGIN_NAMESPACE
class QLabel;
class QModelIndex;
class QProgressBar;
class QStackedWidget;
class QUrl;
class QListWidget;
class QPushButton;
class QAction;
QT_END_NAMESPACE

/**
  Bitcoin GUI main class. This class represents the main window of the Bitcoin UI. It communicates with both the client and
  wallet models to give the user an up-to-date view of the current core state.
*/
class BitcoinGUI : public QMainWindow
{
    Q_OBJECT

public:
    static const QString DEFAULT_WALLET;

    explicit BitcoinGUI(QWidget *parent = 0);
    ~BitcoinGUI();

    /** Set the client model.
        The client model represents the part of the core that communicates with the P2P network, and is wallet-agnostic.
    */
    void setClientModel(ClientModel *clientModel);
    /** Set the wallet model.
        The wallet model represents a bitcoin wallet, and offers access to the list of transactions, address book and sending
        functionality.
    */

    bool addWallet(const QString& name, WalletModel *walletModel);
    bool setCurrentWallet(const QString& name);

    void removeAllWallets();

    /** Used by WalletView to allow access to needed QActions */
    // Todo: Use Qt signals for these
    QAction * getOverviewAction() { return overviewAction; }
    QAction * getHistoryAction() { return historyAction; }
    QAction * getAddressBookAction() { return addressBookAction; }
    QAction * getReceiveCoinsAction() { return receiveCoinsAction; }
    QAction * getSendCoinsAction() { return sendCoinsAction; }

protected:
    void changeEvent(QEvent *e);
    void closeEvent(QCloseEvent *event);
    void dragEnterEvent(QDragEnterEvent *event);
    void dropEvent(QDropEvent *event);
    bool eventFilter(QObject *object, QEvent *event);

private:
    ClientModel *clientModel;
<<<<<<< HEAD
    WalletFrame *walletFrame;
=======
    WalletModel *walletModel;

    QStackedWidget *centralWidget;

    OverviewPage *overviewPage;
    QWidget *transactionsPage;
    QWidget *mintingPage;
    AddressBookPage *addressBookPage;
    AddressBookPage *receiveCoinsPage;
    SendCoinsDialog *sendCoinsPage;
    MessagePage *messagePage;
>>>>>>> e56b31e5

    QLabel *labelEncryptionIcon;
    QLabel *labelConnectionsIcon;
    QLabel *labelBlocksIcon;
    QLabel *progressBarLabel;
    QProgressBar *progressBar;

    QMenuBar *appMenuBar;
    QAction *overviewAction;
    QAction *historyAction;
    QAction *mintingAction;
    QAction *quitAction;
    QAction *sendCoinsAction;
    QAction *addressBookAction;
    QAction *signMessageAction;
    QAction *verifyMessageAction;
    QAction *aboutAction;
    QAction *receiveCoinsAction;
    QAction *optionsAction;
    QAction *toggleHideAction;
    QAction *encryptWalletAction;
    QAction *backupWalletAction;
    QAction *changePassphraseAction;
    QAction *aboutQtAction;
    QAction *openRPCConsoleAction;

    QSystemTrayIcon *trayIcon;
    Notificator *notificator;
    TransactionView *transactionView;
    MintingView *mintingView;
    RPCConsole *rpcConsole;

    QMovie *syncIconMovie;
    /** Keep track of previous number of blocks, to detect progress */
    int prevBlocks;

    /** Create the main UI actions. */
    void createActions();
    /** Create the menu bar and sub-menus. */
    void createMenuBar();
    /** Create the toolbars */
    void createToolBars();
    /** Create system tray icon and notification */
    void createTrayIcon();
    /** Create system tray menu (or setup the dock menu) */
    void createTrayIconMenu();
    /** Save window size and position */
    void saveWindowGeometry();
    /** Restore window size and position */
    void restoreWindowGeometry();

public slots:
    /** Set number of connections shown in the UI */
    void setNumConnections(int count);
    /** Set number of blocks shown in the UI */
    void setNumBlocks(int count, int nTotalBlocks);
    /** Set the encryption status as shown in the UI.
       @param[in] status            current encryption status
       @see WalletModel::EncryptionStatus
    */
    void setEncryptionStatus(int status);

    /** Notify the user of an event from the core network or transaction handling code.
       @param[in] title     the message box / notification title
       @param[in] message   the displayed text
       @param[in] style     modality and style definitions (icon and used buttons - buttons only for message boxes)
                            @see CClientUIInterface::MessageBoxFlags
       @param[in] ret       pointer to a bool that will be modified to whether Ok was clicked (modal only)
    */
    void message(const QString &title, const QString &message, unsigned int style, bool *ret = NULL);
    /** Asks the user whether to pay the transaction fee or to cancel the transaction.
       It is currently not possible to pass a return value to another thread through
       BlockingQueuedConnection, so an indirected pointer is used.
       https://bugreports.qt-project.org/browse/QTBUG-10440

      @param[in] nFeeRequired       the required fee
      @param[out] payFee            true to pay the fee, false to not pay the fee
    */
    void askFee(qint64 nFeeRequired, bool *payFee);
    void handleURI(QString strURI);

    /** Show incoming transaction notification for new transactions. */
    void incomingTransaction(const QString& date, int unit, qint64 amount, const QString& type, const QString& address);

private slots:
    /** Switch to overview (home) page */
    void gotoOverviewPage();
    /** Switch to history (transactions) page */
    void gotoHistoryPage();
    /** Switch to minting page */
    void gotoMintingPage();
    /** Switch to address book page */
    void gotoAddressBookPage();
    /** Switch to receive coins page */
    void gotoReceiveCoinsPage();
    /** Switch to send coins page */
    void gotoSendCoinsPage(QString addr = "");

    /** Show Sign/Verify Message dialog and switch to sign message tab */
    void gotoSignMessageTab(QString addr = "");
    /** Show Sign/Verify Message dialog and switch to verify message tab */
    void gotoVerifyMessageTab(QString addr = "");

    /** Show configuration dialog */
    void optionsClicked();
    /** Show about dialog */
    void aboutClicked();
#ifndef Q_OS_MAC
    /** Handle tray icon clicked */
    void trayIconActivated(QSystemTrayIcon::ActivationReason reason);
#endif

    /** Show window if hidden, unminimize when minimized, rise when obscured or show if hidden and fToggleHidden is true */
    void showNormalIfMinimized(bool fToggleHidden = false);
    /** Simply calls showNormalIfMinimized(true) for use in SLOT() macro */
    void toggleHidden();

    /** called by a timer to check if fRequestShutdown has been set **/
    void detectShutdown();
};

#endif // BITCOINGUI_H<|MERGE_RESOLUTION|>--- conflicted
+++ resolved
@@ -65,6 +65,7 @@
     // Todo: Use Qt signals for these
     QAction * getOverviewAction() { return overviewAction; }
     QAction * getHistoryAction() { return historyAction; }
+    QAction * getMintingAction() { return mintingAction; }
     QAction * getAddressBookAction() { return addressBookAction; }
     QAction * getReceiveCoinsAction() { return receiveCoinsAction; }
     QAction * getSendCoinsAction() { return sendCoinsAction; }
@@ -78,21 +79,7 @@
 
 private:
     ClientModel *clientModel;
-<<<<<<< HEAD
     WalletFrame *walletFrame;
-=======
-    WalletModel *walletModel;
-
-    QStackedWidget *centralWidget;
-
-    OverviewPage *overviewPage;
-    QWidget *transactionsPage;
-    QWidget *mintingPage;
-    AddressBookPage *addressBookPage;
-    AddressBookPage *receiveCoinsPage;
-    SendCoinsDialog *sendCoinsPage;
-    MessagePage *messagePage;
->>>>>>> e56b31e5
 
     QLabel *labelEncryptionIcon;
     QLabel *labelConnectionsIcon;
