--- conflicted
+++ resolved
@@ -2,9 +2,6 @@
 // Distributed under the MIT software license, see the accompanying
 // file COPYING or http://www.opensource.org/licenses/mit-license.php.
 
-<<<<<<< HEAD
-#include <QDesktopServices>
-=======
 #ifndef BITCOIN_QT_BITCOINGUI_H
 #define BITCOIN_QT_BITCOINGUI_H
 
@@ -15,7 +12,6 @@
 #include <amount.h>
 
 #include <QLabel>
->>>>>>> dac5d68f
 #include <QMainWindow>
 #include <QMap>
 #include <QMenu>
@@ -23,18 +19,7 @@
 #include <QSystemTrayIcon>
 
 class ClientModel;
-<<<<<<< HEAD
-class WalletModel;
-class WalletStack;
-class TransactionView;
-class MintingView;
-class OverviewPage;
-class AddressBookPage;
-class SendCoinsDialog;
-class SignVerifyMessageDialog;
-=======
 class NetworkStyle;
->>>>>>> dac5d68f
 class Notificator;
 class OptionsModel;
 class PlatformStyle;
@@ -46,6 +31,8 @@
 class HelpMessageDialog;
 class ModalOverlay;
 
+class MintingView;
+
 QT_BEGIN_NAMESPACE
 class QAction;
 class QProgressBar;
@@ -80,21 +67,8 @@
     bool addWallet(const QString& name, WalletModel *walletModel);
     bool setCurrentWallet(const QString& name);
     void removeAllWallets();
-<<<<<<< HEAD
-
-    /** Used by WalletView to allow access to needed QActions */
-    // Todo: Use Qt signals for these
-    QAction * getOverviewAction() { return overviewAction; }
-    QAction * getHistoryAction() { return historyAction; }
-    QAction * getMintingAction() { return mintingAction; }
-    QAction * getMultisigAction() { return multisigAction; }
-    QAction * getAddressBookAction() { return addressBookAction; }
-    QAction * getReceiveCoinsAction() { return receiveCoinsAction; }
-    QAction * getSendCoinsAction() { return sendCoinsAction; }
-=======
 #endif // ENABLE_WALLET
     bool enableWallet;
->>>>>>> dac5d68f
 
 protected:
     void changeEvent(QEvent *e);
@@ -140,22 +114,15 @@
     QAction *changePassphraseAction;
     QAction *aboutQtAction;
     QAction *openRPCConsoleAction;
-<<<<<<< HEAD
+    QAction *openAction;
+    QAction *showHelpMessageAction;
     QAction *openChatroomAction;
     QAction *openForumAction;
-=======
-    QAction *openAction;
-    QAction *showHelpMessageAction;
->>>>>>> dac5d68f
 
     QSystemTrayIcon *trayIcon;
     QMenu *trayIconMenu;
     Notificator *notificator;
-<<<<<<< HEAD
-    TransactionView *transactionView;
     MintingView *mintingView;
-=======
->>>>>>> dac5d68f
     RPCConsole *rpcConsole;
     HelpMessageDialog *helpMessageDialog;
     ModalOverlay *modalOverlay;
@@ -236,15 +203,10 @@
     void gotoOverviewPage();
     /** Switch to history (transactions) page */
     void gotoHistoryPage();
-<<<<<<< HEAD
     /** Switch to multisig page */
     void gotoMultisigPage();
     /** Switch to minting page */
     void gotoMintingPage();
-    /** Switch to address book page */
-    void gotoAddressBookPage();
-=======
->>>>>>> dac5d68f
     /** Switch to receive coins page */
     void gotoReceiveCoinsPage();
     /** Switch to send coins page */
@@ -262,20 +224,17 @@
     void optionsClicked();
     /** Show about dialog */
     void aboutClicked();
-<<<<<<< HEAD
-
-    // Open chatroom / forum URL in the system's browser.
-    void openChatroom();
-    void openForum();
-
-=======
     /** Show debug window */
     void showDebugWindow();
     /** Show debug window and set focus to the console */
     void showDebugWindowActivateConsole();
     /** Show help message dialog */
     void showHelpMessageClicked();
->>>>>>> dac5d68f
+
+    // Open chatroom / forum URL in the system's browser.
+    void openChatroom();
+    void openForum();
+
 #ifndef Q_OS_MAC
     /** Handle tray icon clicked */
     void trayIconActivated(QSystemTrayIcon::ActivationReason reason);
