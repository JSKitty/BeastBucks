<<<<<<< HEAD
Peercoin Core
=============
=======
Peercoin 0.7.1 BETA
>>>>>>> 2a9e9a88

Setup
---------------------
Peercoin Core is the original Peercoin client and it builds the backbone of the network. It downloads and, by default, stores the entire history of Peercoin transactions (which is currently more than 100 GBs); depending on the speed of your computer and network connection, the synchronization process can take anywhere from a few hours to a day or more.

To download Peercoin Core, visit [peercoin.net](https://peercoin.net/download).

Running
---------------------
The following are some helpful notes on how to run Peercoin on your native platform.

### Unix

Unpack the files into a directory and run:

- `bin/peercoin-qt` (GUI) or
- `bin/peercoind` (headless)

### Windows

Unpack the files into a directory, and then run peercoin-qt.exe.

### OS X

Drag Peercoin-Core to your applications folder, and then run Peercoin-Core.

### Need Help?

* See the documentation at the [Bitcoin Wiki](https://en.bitcoin.it/wiki/Main_Page)
for help and more information. Peercoin is very similar to bitcoin, so you can use their wiki.
* Ask for help on [#general](https://peercoin.chat/) on peercoin.chat.

Building
---------------------
The following are developer notes on how to build Peercoin on your native platform. They are not complete guides, but include notes on the necessary libraries, compile flags, etc.

- [Dependencies](dependencies.md)
- [OS X Build Notes](build-osx.md)
- [Unix Build Notes](build-unix.md)
- [Windows Build Notes](build-windows.md)
- [OpenBSD Build Notes](build-openbsd.md)
- [Gitian Building Guide](gitian-building.md)

Development
---------------------
The Peercoin repo's [root README](/README.md) contains relevant information on the development process and automated testing.

- [Developer Notes](developer-notes.md)
- [Release Notes](release-notes.md)
- [Release Process](release-process.md)
- [Source Code Documentation (External Link)](none-yet)
- [Translation Process](translation_process.md)
- [Translation Strings Policy](translation_strings_policy.md)
- [Travis CI](travis-ci.md)
- [Unauthenticated REST Interface](REST-interface.md)
- [Shared Libraries](shared-libraries.md)
- [BIPS](bips.md)
- [Dnsseed Policy](dnsseed-policy.md)
- [Benchmarking](benchmarking.md)

### Resources
* TODO: add some peercoin resourses

### Miscellaneous
- [Assets Attribution](assets-attribution.md)
- [Files](files.md)
- [Fuzz-testing](fuzzing.md)
- [Reduce Traffic](reduce-traffic.md)
- [Tor Support](tor.md)
- [Init Scripts (systemd/upstart/openrc)](init.md)
- [ZMQ](zmq.md)

License
---------------------
Distributed under the [MIT software license](/COPYING).
This product includes software developed by the OpenSSL Project for use in the [OpenSSL Toolkit](https://www.openssl.org/). This product includes
cryptographic software written by Eric Young ([eay@cryptsoft.com](mailto:eay@cryptsoft.com)), and UPnP software written by Thomas Bernard.<|MERGE_RESOLUTION|>--- conflicted
+++ resolved
@@ -1,9 +1,4 @@
-<<<<<<< HEAD
-Peercoin Core
-=============
-=======
-Peercoin 0.7.1 BETA
->>>>>>> 2a9e9a88
+Peercoin 0.8.0 BETA
 
 Setup
 ---------------------
